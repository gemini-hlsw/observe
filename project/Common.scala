import Settings.Libraries._
import sbt.Keys._
import sbt._
import com.timushev.sbt.updates.UpdatesPlugin.autoImport._

/**
 * Define tasks and settings used by module definitions
 */
object Common {
  lazy val commonSettings = Seq(
    // Workaround for https://github.com/sbt/sbt/issues/4109
    initialCommands += "jline.TerminalFactory.get.init\n",
<<<<<<< HEAD
    Compile / doc / scalacOptions ++= Seq(
      "-groups",
      "-sourcepath",
      (LocalRootProject / baseDirectory).value.getAbsolutePath,
=======
    scalacOptions in (Compile, doc) ++= Seq(
      "-groups",
      "-sourcepath",
      (baseDirectory in LocalRootProject).value.getAbsolutePath,
>>>>>>> 5e8ec3eb
      "-skip-packages",
      "scalaz",
      "-doc-title",
      "Gem",
      "-doc-version",
<<<<<<< HEAD
      version.value,
      "-Xfatal-warnings"
=======
      version.value
>>>>>>> 5e8ec3eb
    ),
    // Common libraries
    libraryDependencies += TestLibs.value,
    // Don't build javadoc when we're packaging the docker image.
<<<<<<< HEAD
    Compile / packageDoc / mappings := Seq(),
    Compile / doc / sources         := Seq.empty,
=======
    mappings in (Compile, packageDoc) := Seq(),
    sources in (Compile, doc)         := Seq.empty,
>>>>>>> 5e8ec3eb

    // We don't care to see updates about the scala language itself
    dependencyUpdatesFilter -= moduleFilter(name = "scala-library"),
    dependencyUpdatesFilter -= moduleFilter(name = "scala-reflect"),
    // Don't worry about stale deps pulled in by scala-js
    dependencyUpdatesFilter -= moduleFilter(organization = "org.eclipse.jetty"),
    // Don't worry about old ocs related dependencies
    dependencyUpdatesFilter -= moduleFilter(organization = "dom4j"),
    dependencyUpdatesFilter -= moduleFilter(organization = "net.sf.opencsv"),
    dependencyUpdatesFilter -= moduleFilter(organization = "commons-httpclient"),
<<<<<<< HEAD
    Test / testOptions += Tests.Argument(TestFrameworks.ScalaTest,
                                         "-l",
                                         "gem.test.Tags.RequiresNetwork"
=======
    testOptions in Test += Tests.Argument(TestFrameworks.ScalaTest,
                                          "-l",
                                          "gem.test.Tags.RequiresNetwork"
>>>>>>> 5e8ec3eb
    ), // by default, ignore network tests
    // Don't worry about monocle versions that start with the same prefix.
    dependencyUpdatesFilter -= moduleFilter(
      organization = "com.github.julien-truffaut",
      revision = sbt.io.GlobFilter(Settings.LibraryVersions.monocleVersion.replace("-cats", "*"))
    ),
    testFrameworks += new TestFramework("munit.Framework")
  )

}<|MERGE_RESOLUTION|>--- conflicted
+++ resolved
@@ -10,39 +10,22 @@
   lazy val commonSettings = Seq(
     // Workaround for https://github.com/sbt/sbt/issues/4109
     initialCommands += "jline.TerminalFactory.get.init\n",
-<<<<<<< HEAD
     Compile / doc / scalacOptions ++= Seq(
       "-groups",
       "-sourcepath",
-      (LocalRootProject / baseDirectory).value.getAbsolutePath,
-=======
-    scalacOptions in (Compile, doc) ++= Seq(
-      "-groups",
-      "-sourcepath",
       (baseDirectory in LocalRootProject).value.getAbsolutePath,
->>>>>>> 5e8ec3eb
       "-skip-packages",
       "scalaz",
       "-doc-title",
       "Gem",
       "-doc-version",
-<<<<<<< HEAD
-      version.value,
-      "-Xfatal-warnings"
-=======
       version.value
->>>>>>> 5e8ec3eb
     ),
     // Common libraries
     libraryDependencies += TestLibs.value,
     // Don't build javadoc when we're packaging the docker image.
-<<<<<<< HEAD
-    Compile / packageDoc / mappings := Seq(),
-    Compile / doc / sources         := Seq.empty,
-=======
     mappings in (Compile, packageDoc) := Seq(),
     sources in (Compile, doc)         := Seq.empty,
->>>>>>> 5e8ec3eb
 
     // We don't care to see updates about the scala language itself
     dependencyUpdatesFilter -= moduleFilter(name = "scala-library"),
@@ -53,15 +36,9 @@
     dependencyUpdatesFilter -= moduleFilter(organization = "dom4j"),
     dependencyUpdatesFilter -= moduleFilter(organization = "net.sf.opencsv"),
     dependencyUpdatesFilter -= moduleFilter(organization = "commons-httpclient"),
-<<<<<<< HEAD
-    Test / testOptions += Tests.Argument(TestFrameworks.ScalaTest,
-                                         "-l",
-                                         "gem.test.Tags.RequiresNetwork"
-=======
     testOptions in Test += Tests.Argument(TestFrameworks.ScalaTest,
                                           "-l",
                                           "gem.test.Tags.RequiresNetwork"
->>>>>>> 5e8ec3eb
     ), // by default, ignore network tests
     // Don't worry about monocle versions that start with the same prefix.
     dependencyUpdatesFilter -= moduleFilter(
