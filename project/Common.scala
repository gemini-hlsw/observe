import Settings.Libraries._
import sbt.Keys._
import sbt._
import com.timushev.sbt.updates.UpdatesPlugin.autoImport._

/**
 * Define tasks and settings used by module definitions
 */
object Common {
  lazy val commonSettings = Seq(
    // Workaround for https://github.com/sbt/sbt/issues/4109
    initialCommands += "jline.TerminalFactory.get.init\n",
    Compile / doc / scalacOptions ++= Seq(
      "-groups",
<<<<<<< HEAD
      "-sourcepath",
      (LocalRootProject / baseDirectory).value.getAbsolutePath,
      "-skip-packages",
      "scalaz",
      "-doc-title",
      "Gem",
      "-doc-version",
      version.value
=======
      "-sourcepath", (LocalRootProject/baseDirectory).value.getAbsolutePath,
      "-skip-packages", "scalaz",
      "-doc-title", "Gem",
      "-doc-version", version.value,
      "-Xfatal-warnings"
>>>>>>> 5e9338de
    ),
    // Common libraries
    libraryDependencies += TestLibs.value,
    // Don't build javadoc when we're packaging the docker image.
    Compile / packageDoc / mappings := Seq(),
    Compile / doc / sources         := Seq.empty,

    // We don't care to see updates about the scala language itself
    dependencyUpdatesFilter -= moduleFilter(name = "scala-library"),
    dependencyUpdatesFilter -= moduleFilter(name = "scala-reflect"),
    // Don't worry about stale deps pulled in by scala-js
    dependencyUpdatesFilter -= moduleFilter(organization = "org.eclipse.jetty"),
    // Don't worry about old ocs related dependencies
    dependencyUpdatesFilter -= moduleFilter(organization = "dom4j"),
    dependencyUpdatesFilter -= moduleFilter(organization = "net.sf.opencsv"),
    dependencyUpdatesFilter -= moduleFilter(organization = "commons-httpclient"),
    Test / testOptions += Tests.Argument(TestFrameworks.ScalaTest,
                                         "-l",
                                         "gem.test.Tags.RequiresNetwork"
    ), // by default, ignore network tests
    // Don't worry about monocle versions that start with the same prefix.
    dependencyUpdatesFilter -= moduleFilter(
      organization = "com.github.julien-truffaut",
      revision = sbt.io.GlobFilter(Settings.LibraryVersions.monocleVersion.replace("-cats", "*"))
    ),
    testFrameworks += new TestFramework("munit.Framework")
  )

}<|MERGE_RESOLUTION|>--- conflicted
+++ resolved
@@ -12,22 +12,11 @@
     initialCommands += "jline.TerminalFactory.get.init\n",
     Compile / doc / scalacOptions ++= Seq(
       "-groups",
-<<<<<<< HEAD
-      "-sourcepath",
-      (LocalRootProject / baseDirectory).value.getAbsolutePath,
-      "-skip-packages",
-      "scalaz",
-      "-doc-title",
-      "Gem",
-      "-doc-version",
-      version.value
-=======
       "-sourcepath", (LocalRootProject/baseDirectory).value.getAbsolutePath,
       "-skip-packages", "scalaz",
       "-doc-title", "Gem",
       "-doc-version", version.value,
       "-Xfatal-warnings"
->>>>>>> 5e9338de
     ),
     // Common libraries
     libraryDependencies += TestLibs.value,
