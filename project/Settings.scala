--- conflicted
+++ resolved
@@ -56,13 +56,8 @@
     // Gemini Libraries
     val lucumaCore    = "0.86.1"
     val lucumaUI      = "0.86.0"
-<<<<<<< HEAD
-    val lucumaSchemas = "0.61.0"
+    val lucumaSchemas = "0.62.0"
     val lucumaSSO     = "0.6.6"
-=======
-    val lucumaSchemas = "0.62.0"
-    val lucumaSSO     = "0.6.5"
->>>>>>> 340473e6
 
     // Clue
     val clue = "0.33.0"
