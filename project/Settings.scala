import sbt._
import java.lang.{ Runtime => JRuntime }
import org.portablescala.sbtplatformdeps.PlatformDepsPlugin.autoImport._

/**
 * Application settings and dependencies
 */
object Settings {

  /** Library versions */
  object LibraryVersions {
    // ScalaJS libraries
    val scalaDom                = "1.2.0"
    val scalajsReact            = "2.0.0"
    val booPickle               = "1.4.0"
    val diode                   = "1.2.0-RC3"
    val javaTimeJS              = "2.3.0"
    val scalaJSReactCommon      = "0.14.7"
    val scalaJSSemanticUI       = "0.13.1"
    val scalaJSReactVirtualized = "0.13.1"
    val scalaJSReactClipboard   = "1.5.1"
    val scalaJSReactDraggable   = "0.14.1"
    val scalaJSReactSortable    = "0.5.2"

    // Scala libraries
    val catsEffectVersion   = "3.3.0"
    val catsVersion         = "2.7.0"
    val mouseVersion        = "1.0.7"
    val fs2Version          = "3.2.3"
    val shapelessVersion    = "2.3.7"
    val scalaParsersVersion = "1.1.2"
    val scalaXml            = "1.2.0"
    val catsTime            = "0.4.0"

    val http4sVersion  = "1.0.0-M27"
    val squants        = "1.8.2"
    val commonsHttp    = "2.0.2"
    val unboundId      = "3.2.1"
    val jwt            = "5.0.0"
    val slf4j          = "1.7.32"
    val log4s          = "1.10.0"
    val log4cats       = "2.1.1"
    val log4catsLevel  = "0.3.0"
    val logback        = "1.2.7"
    val janino         = "3.1.6"
    val logstash       = "7.0"
    val pureConfig     = "0.17.1"
    val monocleVersion = "3.1.0"
    val circeVersion   = "0.14.1"
    val doobieVersion  = "0.6.0"
    val flywayVersion  = "6.0.4"

    // test libraries
<<<<<<< HEAD
    val xmlUnit                = "1.6"
    val jUnitInterface         = "0.13.2"
    val scalaMock              = "5.1.0"
    val munitVersion           = "0.7.29"
    val munitDisciplineVersion = "1.0.9"
    val munitCatsEffectVersion = "1.0.7"
=======
    val xmlUnit                     = "1.6"
    val jUnitInterface              = "0.13.2"
    val scalaMock                   = "5.1.0"
    lazy val munitVersion           = "0.7.29"
    lazy val munitDisciplineVersion = "1.0.9"
    lazy val munitCatsEffectVersion = "1.0.7"
>>>>>>> 4fb7e7f9

    // Pure JS libraries
    val fomanticUI = "2.8.7"
    val ocsVersion = "2021101.1.4"

    val apacheXMLRPC        = "3.1.3"
    val opencsv             = "2.3"
    val epicsService        = "1.0.7"
    val gmpCommandRecords   = "0.7.7"
    val acm                 = "0.1.1"
    val giapi               = "1.1.7"
    val giapiJmsUtil        = "0.5.7"
    val giapiJmsProvider    = "1.6.7"
    val giapiCommandsClient = "0.2.7"
    val giapiStatusService  = "0.6.7"
    val gmpStatusGateway    = "0.3.7"
    val gmpStatusDatabase   = "0.3.7"
    val gmpCmdClientBridge  = "0.6.7"
    val guava               = "31.0.1-jre"
    val prometheusClient    = "0.12.0"
    val geminiLocales       = "0.7.0"
    val pprint              = "0.6.6"
    val jaxb                = "2.3.1"

    // Gemini Libraries
    val lucumaCore    = "0.15.1"
    val lucumaUI      = "0.20.0"
    val lucumaSchemas = "0.1.7"

    // Clue
    val clue = "0.19.1"

    val sttp = "3.3.14"
  }

  /**
   * Global libraries
   */
  object Libraries {
    // Test Libraries
    val TestLibs       = Def.setting(
      "org.typelevel" %%% "cats-testkit-scalatest" % "2.1.5" % "test"
    )
    val MUnit          = Def.setting(
      Seq(
        "org.scalameta" %%% "munit"               % LibraryVersions.munitVersion           % Test,
        "org.typelevel" %%% "munit-cats-effect-3" % LibraryVersions.munitCatsEffectVersion % Test,
        "org.typelevel" %%% "discipline-munit"    % LibraryVersions.munitDisciplineVersion % Test
      )
    )
    val XmlUnit        = "xmlunit" % "xmlunit" % LibraryVersions.xmlUnit % "test"
    val JUnitInterface =
      "com.github.sbt" % "junit-interface" % LibraryVersions.jUnitInterface % "test"
    val ScalaMock   = "org.scalamock"     %% "scalamock"          % LibraryVersions.scalaMock  % "test"
    // Server side libraries
    val Cats        = Def.setting("org.typelevel" %%% "cats-core" % LibraryVersions.catsVersion)
    val CatsEffect  =
      Def.setting("org.typelevel" %%% "cats-effect" % LibraryVersions.catsEffectVersion)
    val Fs2         = "co.fs2"            %% "fs2-core"           % LibraryVersions.fs2Version
    val Fs2IO       = "co.fs2"            %% "fs2-io"             % LibraryVersions.fs2Version % "test"
    val Mouse       = Def.setting("org.typelevel" %%% "mouse" % LibraryVersions.mouseVersion)
    val Shapeless   = Def.setting("com.chuusai" %%% "shapeless" % LibraryVersions.shapelessVersion)
    val CommonsHttp = "commons-httpclient" % "commons-httpclient" % LibraryVersions.commonsHttp
    val UnboundId   =
      "com.unboundid" % "unboundid-ldapsdk-minimal-edition" % LibraryVersions.unboundId
    val JwtCore          = "com.pauldijou" %% "jwt-core"     % LibraryVersions.jwt
    val JwtCirce         = "com.pauldijou" %% "jwt-circe"    % LibraryVersions.jwt
    val Slf4j            = "org.slf4j"      % "slf4j-api"    % LibraryVersions.slf4j
    val JuliSlf4j        = "org.slf4j"      % "jul-to-slf4j" % LibraryVersions.slf4j
    val NopSlf4j         = "org.slf4j"      % "slf4j-nop"    % LibraryVersions.slf4j
    val CatsTime         = Def.setting(
      "io.chrisdavenport" %%% "cats-time" % LibraryVersions.catsTime % "compile->compile;test->test"
    )
    val Log4Cats         = Def.setting("org.typelevel" %%% "log4cats-slf4j" % LibraryVersions.log4cats)
    val Log4CatsNoop     =
      Def.setting("org.typelevel" %%% "log4cats-noop" % LibraryVersions.log4cats % "test")
    val Logback          = Seq(
      "ch.qos.logback"      % "logback-core"    % LibraryVersions.logback,
      "ch.qos.logback"      % "logback-classic" % LibraryVersions.logback,
      "org.codehaus.janino" % "janino"          % LibraryVersions.janino
    )
    val Log4s            = Def.setting("org.log4s" %%% "log4s" % LibraryVersions.log4s)
    val Log4CatsLogLevel = Def.setting(
      Seq(
        "org.typelevel" %%% "log4cats-core"     % LibraryVersions.log4cats,
        "com.rpiaggio"  %%% "log4cats-loglevel" % LibraryVersions.log4catsLevel
      )
    )
    val PrometheusClient =
      "io.prometheus" % "simpleclient_common" % LibraryVersions.prometheusClient
    val Logging          = Def.setting(Seq(JuliSlf4j, Log4s.value) ++ Logback)
    val PureConfig       = Seq(
      "com.github.pureconfig" %% "pureconfig"             % LibraryVersions.pureConfig,
      "com.github.pureconfig" %% "pureconfig-cats"        % LibraryVersions.pureConfig,
      "com.github.pureconfig" %% "pureconfig-cats-effect" % LibraryVersions.pureConfig
    )
    val OpenCSV          = "net.sf.opencsv" % "opencsv"          % LibraryVersions.opencsv
    val Squants          = Def.setting("org.typelevel" %%% "squants" % LibraryVersions.squants)
    val ScalaXml         =
      Def.setting("org.scala-lang.modules" %%% "scala-xml" % LibraryVersions.scalaXml)
    val Http4s           = Seq("org.http4s" %% "http4s-dsl" % LibraryVersions.http4sVersion,
                     "org.http4s" %% "http4s-blaze-server" % LibraryVersions.http4sVersion
    )
    val Http4sClient     = Seq(
      "org.http4s" %% "http4s-dsl"               % LibraryVersions.http4sVersion,
      "org.http4s" %% "http4s-async-http-client" % LibraryVersions.http4sVersion
    )
    val Http4sBoopickle  = "org.http4s"    %% "http4s-boopickle" % LibraryVersions.http4sVersion
    val Http4sCore       = "org.http4s"    %% "http4s-core"      % LibraryVersions.http4sVersion
    val Http4sCirce      = "org.http4s"    %% "http4s-circe"     % LibraryVersions.http4sVersion
    val Http4sXml        = "org.http4s"    %% "http4s-scala-xml" % LibraryVersions.http4sVersion
    val Http4sPrometheus =
      "org.http4s" %% "http4s-prometheus-metrics" % LibraryVersions.http4sVersion
    val Monocle = Def.setting(
      Seq(
        "dev.optics" %%% "monocle-core"   % LibraryVersions.monocleVersion,
        "dev.optics" %%% "monocle-macro"  % LibraryVersions.monocleVersion,
        "dev.optics" %%% "monocle-unsafe" % LibraryVersions.monocleVersion,
        "dev.optics" %%% "monocle-law"    % LibraryVersions.monocleVersion
      )
    )
    val Circe   = Def.setting(
      Seq(
        "io.circe" %%% "circe-core"    % LibraryVersions.circeVersion,
        "io.circe" %%% "circe-generic" % LibraryVersions.circeVersion,
        "io.circe" %%% "circe-parser"  % LibraryVersions.circeVersion,
        "io.circe" %%% "circe-testing" % LibraryVersions.circeVersion % "test"
      )
    )

    // Client Side JS libraries
    val ReactScalaJS            = Def.setting(
      Seq(
        "com.github.japgolly.scalajs-react" %%% "core"               % LibraryVersions.scalajsReact,
        "com.github.japgolly.scalajs-react" %%% "extra"              % LibraryVersions.scalajsReact,
        "com.github.japgolly.scalajs-react" %%% "extra-ext-monocle3" % LibraryVersions.scalajsReact,
        "com.github.japgolly.scalajs-react" %%% "core-ext-cats"      % LibraryVersions.scalajsReact
      )
    )
    val Diode                   = Def.setting(
      Seq(
        "io.suzaku" %%% "diode"       % LibraryVersions.diode,
        "io.suzaku" %%% "diode-react" % LibraryVersions.diode
      )
    )
    val ScalaJSDom              = Def.setting("org.scala-js" %%% "scalajs-dom" % LibraryVersions.scalaDom)
    val ScalaJSReactCommon      =
      Def.setting("io.github.cquiroz.react" %%% "common" % LibraryVersions.scalaJSReactCommon)
    val ScalaJSReactCats        =
      Def.setting("io.github.cquiroz.react" %%% "cats" % LibraryVersions.scalaJSReactCommon)
    val ScalaJSReactSemanticUI  = Def.setting(
      "io.github.cquiroz.react" %%% "react-semantic-ui" % LibraryVersions.scalaJSSemanticUI
    )
    val ScalaJSReactVirtualized = Def.setting(
      "io.github.cquiroz.react" %%% "react-virtualized" % LibraryVersions.scalaJSReactVirtualized
    )
    val ScalaJSReactDraggable   = Def.setting(
      "io.github.cquiroz.react" %%% "react-draggable" % LibraryVersions.scalaJSReactDraggable
    )
    val ScalaJSReactSortable    = Def.setting(
      "io.github.cquiroz.react" %%% "react-sortable-hoc" % LibraryVersions.scalaJSReactSortable
    )
    val ScalaJSReactClipboard   = Def.setting(
      "io.github.cquiroz.react" %%% "react-clipboard" % LibraryVersions.scalaJSReactClipboard
    )
    val BooPickle               = Def.setting("io.suzaku" %%% "boopickle" % LibraryVersions.booPickle)
    val JavaTimeJS              =
      Def.setting("io.github.cquiroz" %%% "scala-java-time" % LibraryVersions.javaTimeJS)
    val GeminiLocales           =
      Def.setting("edu.gemini" %%% "gemini-locales" % LibraryVersions.geminiLocales)
    val PPrint                  = Def.setting("com.lihaoyi" %%% "pprint" % LibraryVersions.pprint)

    // OCS Libraries, these should become modules in the future
    val SpModelCore = "edu.gemini.ocs" %% "edu-gemini-spmodel-core" % LibraryVersions.ocsVersion
    val SeqexecOdb  = Seq(
      "edu.gemini.ocs" %% "edu-gemini-seqexec-odb" % LibraryVersions.ocsVersion,
      ("dom4j"          % "dom4j"                  % "1.6.1")
        .exclude("jaxen", "jaxen")
        .exclude("jaxme", "jaxme-api")
        .exclude("msv", "xsdlib")
        .exclude("msv", "relaxngDatatype")
        .exclude("pull-parser", "pull-parser")
        .exclude("stax", "stax")
        .exclude("xml-apis", "xml-apis")
        .exclude("xpp3", "xpp3")
    )
    val POT         = "edu.gemini.ocs" %% "edu-gemini-pot"          % LibraryVersions.ocsVersion
    val TRPC        = "edu.gemini.ocs" %% "edu-gemini-util-trpc"    % LibraryVersions.ocsVersion
    val WDBAClient  = Seq(
      "edu.gemini.ocs"   %% "edu-gemini-wdba-session-client" % LibraryVersions.ocsVersion,
      "org.apache.xmlrpc" % "xmlrpc-client"                  % LibraryVersions.apacheXMLRPC
    )

    val JAXB = Seq(
      "javax.xml.bind"     % "jaxb-api"     % LibraryVersions.jaxb,
      "org.glassfish.jaxb" % "jaxb-runtime" % LibraryVersions.jaxb,
      "org.glassfish.jaxb" % "jaxb-xjc"     % LibraryVersions.jaxb
    )

    // GIAPI Libraries
    val EpicsService       = "edu.gemini.epics" % "epics-service" % LibraryVersions.epicsService
    val GmpCommandsRecords =
      "edu.gemini.gmp" % "gmp-commands-records" % LibraryVersions.gmpCommandRecords
    val GiapiJmsUtil     = "edu.gemini.aspen" % "giapi-jms-util" % LibraryVersions.giapiJmsUtil
    val GiapiJmsProvider =
      "edu.gemini.jms" % "jms-activemq-provider" % LibraryVersions.giapiJmsProvider
    val Giapi               = "edu.gemini.aspen" % "giapi" % LibraryVersions.giapi
    val GiapiCommandsClient =
      "edu.gemini.aspen.gmp" % "gmp-commands-jms-client" % LibraryVersions.giapiCommandsClient
    val GiapiStatusService =
      "edu.gemini.aspen" % "giapi-status-service" % LibraryVersions.giapiStatusService
    val GmpStatusGateway =
      "edu.gemini.aspen.gmp" % "gmp-status-gateway" % LibraryVersions.gmpStatusGateway
    val GmpStatusDatabase =
      "edu.gemini.aspen.gmp" % "gmp-statusdb" % LibraryVersions.gmpStatusDatabase
    val GmpCmdJmsBridge =
      "edu.gemini.aspen.gmp" % "gmp-commands-jms-bridge" % LibraryVersions.gmpCmdClientBridge
    val Guava = "com.google.guava" % "guava" % LibraryVersions.guava
    val ACM   = "edu.gemini"      %% "acm"   % LibraryVersions.acm

    // Lucuma Libraries
    val LucumaCore    = Def.setting(
      Seq(
        "edu.gemini" %%% "lucuma-core"         % LibraryVersions.lucumaCore,
        "edu.gemini" %%% "lucuma-core-testkit" % LibraryVersions.lucumaCore
      )
    )
    val LucumaUI      = Def.setting("edu.gemini" %%% "lucuma-ui" % LibraryVersions.lucumaUI)
    val LucumaSchemas = "edu.gemini" %% "lucuma-schemas" % LibraryVersions.lucumaSchemas

    val Clue          = "edu.gemini" %% "clue-core"              % LibraryVersions.clue
    val ClueHttp4s    = "edu.gemini" %% "clue-http4s-jdk-client" % LibraryVersions.clue
    val ClueGenerator = "edu.gemini" %% "clue-generator"         % LibraryVersions.clue

    val Sttp = Def.setting(
      Seq(
        "com.softwaremill.sttp.client3" %%% "core"  % LibraryVersions.sttp,
        "com.softwaremill.sttp.client3" %%% "circe" % LibraryVersions.sttp,
        "com.softwaremill.sttp.client3" %%% "cats"  % LibraryVersions.sttp
      )
    )
  }

  object PluginVersions {
    // Compiler plugins
    val kpVersion        = "0.13.0"
    val betterMonadicFor = "0.3.1"
  }

  object Plugins {
    val kindProjectorPlugin =
      ("org.typelevel" % "kind-projector" % PluginVersions.kpVersion).cross(CrossVersion.full)
    val betterMonadicForPlugin =
      "com.olegpy" %% "better-monadic-for" % PluginVersions.betterMonadicFor
  }

}<|MERGE_RESOLUTION|>--- conflicted
+++ resolved
@@ -51,21 +51,12 @@
     val flywayVersion  = "6.0.4"
 
     // test libraries
-<<<<<<< HEAD
     val xmlUnit                = "1.6"
     val jUnitInterface         = "0.13.2"
     val scalaMock              = "5.1.0"
     val munitVersion           = "0.7.29"
     val munitDisciplineVersion = "1.0.9"
     val munitCatsEffectVersion = "1.0.7"
-=======
-    val xmlUnit                     = "1.6"
-    val jUnitInterface              = "0.13.2"
-    val scalaMock                   = "5.1.0"
-    lazy val munitVersion           = "0.7.29"
-    lazy val munitDisciplineVersion = "1.0.9"
-    lazy val munitCatsEffectVersion = "1.0.7"
->>>>>>> 4fb7e7f9
 
     // Pure JS libraries
     val fomanticUI = "2.8.7"
