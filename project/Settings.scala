--- conflicted
+++ resolved
@@ -50,15 +50,9 @@
 
     // Gemini Libraries
     val lucumaCore      = "0.94.1"
-<<<<<<< HEAD
-    val lucumaUI        = "0.96.0"
+    val lucumaUI        = "0.96.1"
     val lucumaSchemas   = "0.80.0"
-    val lucumaSSO       = "0.6.14"
-=======
-    val lucumaUI        = "0.96.1"
-    val lucumaSchemas   = "0.78.1"
     val lucumaSSO       = "0.6.15"
->>>>>>> d9ab158b
     val lucumaODBSchema = "0.11.3"
 
     // Clue
