import sbt._
import java.lang.{ Runtime => JRuntime }
import org.portablescala.sbtplatformdeps.PlatformDepsPlugin.autoImport._

/**
  * Application settings and dependencies
  */
object Settings {

  /** Library versions */
  object LibraryVersions {
    // ScalaJS libraries
    val scalaDom                = "1.1.0"
    val scalajsReact            = "1.7.7"
    val booPickle               = "1.3.3"
    val diode                   = "1.1.14"
    val javaTimeJS              = "2.3.0"
    val scalaJSReactCommon      = "0.11.3"
    val scalaJSSemanticUI       = "0.10.6"
    val scalaJSReactVirtualized = "0.11.3"
    val scalaJSReactClipboard   = "1.4.3"
    val scalaJSReactDraggable   = "0.11.3"
    val scalaJSReactSortable    = "0.4.2"

    // Scala libraries
    val catsEffectVersion   = "2.5.1"
    val catsVersion         = "2.6.1"
    val mouseVersion        = "1.0.2"
    val fs2Version          = "2.5.6"
    val shapelessVersion    = "2.3.7"
    val scalaParsersVersion = "1.1.2"
    val scalaXmlVerson      = "1.2.0"
    val catsTime            = "0.3.4"

    val http4sVersion  = "0.21.23"
    val squants        = "1.8.0"
    val commonsHttp    = "2.0.2"
    val unboundId      = "3.2.1"
    val jwt            = "5.0.0"
    val slf4j          = "1.7.30"
    val log4s          = "1.10.0"
    val log4cats       = "1.3.1"
    val log4catsLevel  = "0.2.0"
    val logback        = "1.2.3"
    val janino         = "3.1.4"
    val logstash       = "6.6"
    val pureConfig     = "0.14.1"
    val monocleVersion = "2.1.0"
    val circeVersion   = "0.13.0"
    val doobieVersion  = "0.6.0"
    val flywayVersion  = "6.0.4"

    // test libraries
    val xmlUnit                     = "1.6"
    val jUnitInterface              = "0.11"
    val scalaMock                   = "5.1.0"
    lazy val munitVersion           = "0.7.26"
    lazy val munitDisciplineVersion = "1.0.9"
    lazy val munitCatsEffectVersion = "0.3.0"

    // Pure JS libraries
    val fomanticUI = "2.8.7"
    val ocsVersion = "2021102.1.1"

    val apacheXMLRPC        = "3.1.3"
    val opencsv             = "2.1"
    val epicsService        = "1.0.7"
    val gmpCommandRecords   = "0.7.7"
    val giapi               = "1.1.7"
    val giapiJmsUtil        = "0.5.7"
    val giapiJmsProvider    = "1.6.7"
    val giapiCommandsClient = "0.2.7"
    val giapiStatusService  = "0.6.7"
    val gmpStatusGateway    = "0.3.7"
    val gmpStatusDatabase   = "0.3.7"
    val gmpCmdClientBridge  = "0.6.7"
    val guava               = "30.1-jre"
    val prometheusClient    = "0.10.0"
    val geminiLocales       = "0.6.0"
    val pprint              = "0.6.6"
    val jaxb                = "2.3.1"

    // Gemini Libraries
<<<<<<< HEAD
    val lucumaCore = "0.7.10"
    val lucumaUI   = "0.12.3"
=======
    val lucumaCore = "0.8.0"
    val lucumaUI   = "0.12.2"
>>>>>>> ae804498
  }

  /**
    * Global libraries
    */
  object Libraries {
    // Test Libraries
    val TestLibs       = Def.setting(
      "org.typelevel" %%% "cats-testkit-scalatest" % "2.1.4" % "test"
    )
    val MUnit          = Def.setting(
      Seq(
        "org.scalameta" %%% "munit"             % LibraryVersions.munitVersion           % Test,
        "org.typelevel" %%% "munit-cats-effect" % LibraryVersions.munitCatsEffectVersion % Test,
        "org.typelevel" %%% "discipline-munit"  % LibraryVersions.munitDisciplineVersion % Test
      )
    )
    val XmlUnit        = "xmlunit" % "xmlunit" % LibraryVersions.xmlUnit % "test"
    val JUnitInterface =
      "com.novocode" % "junit-interface" % LibraryVersions.jUnitInterface % "test"
    val ScalaMock   = "org.scalamock"     %% "scalamock"          % LibraryVersions.scalaMock  % "test"
    // Server side libraries
    val Cats        = Def.setting("org.typelevel" %%% "cats-core" % LibraryVersions.catsVersion)
    val CatsEffect  =
      Def.setting("org.typelevel" %%% "cats-effect" % LibraryVersions.catsEffectVersion)
    val Fs2         = "co.fs2"            %% "fs2-core"           % LibraryVersions.fs2Version
    val Fs2IO       = "co.fs2"            %% "fs2-io"             % LibraryVersions.fs2Version % "test"
    val Mouse       = Def.setting("org.typelevel" %%% "mouse" % LibraryVersions.mouseVersion)
    val Shapeless   = Def.setting("com.chuusai" %%% "shapeless" % LibraryVersions.shapelessVersion)
    val CommonsHttp = "commons-httpclient" % "commons-httpclient" % LibraryVersions.commonsHttp
    val UnboundId   =
      "com.unboundid" % "unboundid-ldapsdk-minimal-edition" % LibraryVersions.unboundId
    val JwtCore          = "com.pauldijou" %% "jwt-core"     % LibraryVersions.jwt
    val JwtCirce         = "com.pauldijou" %% "jwt-circe"    % LibraryVersions.jwt
    val Slf4j            = "org.slf4j"      % "slf4j-api"    % LibraryVersions.slf4j
    val JuliSlf4j        = "org.slf4j"      % "jul-to-slf4j" % LibraryVersions.slf4j
    val NopSlf4j         = "org.slf4j"      % "slf4j-nop"    % LibraryVersions.slf4j
    val CatsTime         = Def.setting(
      "io.chrisdavenport" %%% "cats-time" % LibraryVersions.catsTime % "compile->compile;test->test"
    )
    val Log4Cats         = Def.setting("org.typelevel" %%% "log4cats-slf4j" % LibraryVersions.log4cats)
    val Log4CatsNoop     =
      Def.setting("org.typelevel" %%% "log4cats-noop" % LibraryVersions.log4cats % "test")
    val Logback          = Seq(
      "ch.qos.logback"       % "logback-core"             % LibraryVersions.logback,
      "ch.qos.logback"       % "logback-classic"          % LibraryVersions.logback,
      "org.codehaus.janino"  % "janino"                   % LibraryVersions.janino,
      "net.logstash.logback" % "logstash-logback-encoder" % LibraryVersions.logstash
    )
    val Log4s            = Def.setting("org.log4s" %%% "log4s" % LibraryVersions.log4s)
    val Log4CatsLogLevel = Def.setting(
      Seq(
        "org.typelevel" %%% "log4cats-core"     % LibraryVersions.log4cats,
        "com.rpiaggio"  %%% "log4cats-loglevel" % LibraryVersions.log4catsLevel
      )
    )
    val PrometheusClient =
      "io.prometheus" % "simpleclient_common" % LibraryVersions.prometheusClient
    val Logging          = Def.setting(Seq(JuliSlf4j, Log4s.value) ++ Logback)
    val PureConfig       = Seq(
      "com.github.pureconfig" %% "pureconfig"             % LibraryVersions.pureConfig,
      "com.github.pureconfig" %% "pureconfig-cats"        % LibraryVersions.pureConfig,
      "com.github.pureconfig" %% "pureconfig-cats-effect" % LibraryVersions.pureConfig,
      "com.github.pureconfig" %% "pureconfig-http4s"      % LibraryVersions.pureConfig
    )
    val OpenCSV          = "net.sf.opencsv" % "opencsv"          % LibraryVersions.opencsv
    val Squants          = Def.setting("org.typelevel" %%% "squants" % LibraryVersions.squants)
    val ScalaXml         =
      Def.setting("org.scala-lang.modules" %%% "scala-xml" % LibraryVersions.scalaXmlVerson)
    val Http4s           = Seq("org.http4s" %% "http4s-dsl" % LibraryVersions.http4sVersion,
                     "org.http4s" %% "http4s-blaze-server" % LibraryVersions.http4sVersion
    )
    val Http4sClient     = Seq(
      "org.http4s" %% "http4s-dsl"               % LibraryVersions.http4sVersion,
      "org.http4s" %% "http4s-async-http-client" % LibraryVersions.http4sVersion
    )
    val Http4sBoopickle  = "org.http4s"    %% "http4s-boopickle" % LibraryVersions.http4sVersion
    val Http4sCore       = "org.http4s"    %% "http4s-core"      % LibraryVersions.http4sVersion
    val Http4sCirce      = "org.http4s"    %% "http4s-circe"     % LibraryVersions.http4sVersion
    val Http4sXml        = "org.http4s"    %% "http4s-scala-xml" % LibraryVersions.http4sVersion
    val Http4sPrometheus =
      "org.http4s" %% "http4s-prometheus-metrics" % LibraryVersions.http4sVersion
    val Monocle = Def.setting(
      Seq(
        "com.github.julien-truffaut" %%% "monocle-core"   % LibraryVersions.monocleVersion,
        "com.github.julien-truffaut" %%% "monocle-macro"  % LibraryVersions.monocleVersion,
        "com.github.julien-truffaut" %%% "monocle-unsafe" % LibraryVersions.monocleVersion,
        "com.github.julien-truffaut" %%% "monocle-law"    % LibraryVersions.monocleVersion
      )
    )
    val Circe   = Def.setting(
      Seq(
        "io.circe" %%% "circe-core"    % LibraryVersions.circeVersion,
        "io.circe" %%% "circe-generic" % LibraryVersions.circeVersion,
        "io.circe" %%% "circe-parser"  % LibraryVersions.circeVersion,
        "io.circe" %%% "circe-testing" % LibraryVersions.circeVersion % "test"
      )
    )

    // Client Side JS libraries
    val ReactScalaJS            = Def.setting(
      Seq(
        "com.github.japgolly.scalajs-react" %%% "core"             % LibraryVersions.scalajsReact,
        "com.github.japgolly.scalajs-react" %%% "extra"            % LibraryVersions.scalajsReact,
        "com.github.japgolly.scalajs-react" %%% "ext-monocle-cats" % LibraryVersions.scalajsReact,
        "com.github.japgolly.scalajs-react" %%% "ext-cats"         % LibraryVersions.scalajsReact
      )
    )
    val Diode                   = Def.setting(
      Seq(
        "io.suzaku" %%% "diode"       % LibraryVersions.diode,
        "io.suzaku" %%% "diode-react" % LibraryVersions.diode
      )
    )
    val ScalaJSDom              = Def.setting("org.scala-js" %%% "scalajs-dom" % LibraryVersions.scalaDom)
    val ScalaJSReactCommon      =
      Def.setting("io.github.cquiroz.react" %%% "common" % LibraryVersions.scalaJSReactCommon)
    val ScalaJSReactCats        =
      Def.setting("io.github.cquiroz.react" %%% "cats" % LibraryVersions.scalaJSReactCommon)
    val ScalaJSReactSemanticUI  = Def.setting(
      "io.github.cquiroz.react" %%% "react-semantic-ui" % LibraryVersions.scalaJSSemanticUI
    )
    val ScalaJSReactVirtualized = Def.setting(
      "io.github.cquiroz.react" %%% "react-virtualized" % LibraryVersions.scalaJSReactVirtualized
    )
    val ScalaJSReactDraggable   = Def.setting(
      "io.github.cquiroz.react" %%% "react-draggable" % LibraryVersions.scalaJSReactDraggable
    )
    val ScalaJSReactSortable    = Def.setting(
      "io.github.cquiroz.react" %%% "react-sortable-hoc" % LibraryVersions.scalaJSReactSortable
    )
    val ScalaJSReactClipboard   = Def.setting(
      "io.github.cquiroz.react" %%% "react-clipboard" % LibraryVersions.scalaJSReactClipboard
    )
    val BooPickle               = Def.setting("io.suzaku" %%% "boopickle" % LibraryVersions.booPickle)
    val JavaTimeJS              =
      Def.setting("io.github.cquiroz" %%% "scala-java-time" % LibraryVersions.javaTimeJS)
    val GeminiLocales           =
      Def.setting("edu.gemini" %%% "gemini-locales" % LibraryVersions.geminiLocales)
    val PPrint                  = Def.setting("com.lihaoyi" %%% "pprint" % LibraryVersions.pprint)

    // OCS Libraries, these should become modules in the future
    val SpModelCore = "edu.gemini.ocs" %% "edu-gemini-spmodel-core" % LibraryVersions.ocsVersion
    val SeqexecOdb  = Seq(
      "edu.gemini.ocs" %% "edu-gemini-seqexec-odb" % LibraryVersions.ocsVersion,
      ("dom4j"          % "dom4j"                  % "1.5.1")
        .exclude("jaxen", "jaxen")
        .exclude("jaxme", "jaxme-api")
        .exclude("msv", "xsdlib")
        .exclude("msv", "relaxngDatatype")
        .exclude("pull-parser", "pull-parser")
        .exclude("stax", "stax")
        .exclude("xml-apis", "xml-apis")
        .exclude("xpp3", "xpp3")
    )
    val POT         = "edu.gemini.ocs" %% "edu-gemini-pot"          % LibraryVersions.ocsVersion
    val TRPC        = "edu.gemini.ocs" %% "edu-gemini-util-trpc"    % LibraryVersions.ocsVersion
    val WDBAClient  = Seq(
      "edu.gemini.ocs"   %% "edu-gemini-wdba-session-client" % LibraryVersions.ocsVersion,
      "org.apache.xmlrpc" % "xmlrpc-client"                  % LibraryVersions.apacheXMLRPC
    )

    val JAXB = Seq("javax.xml.bind" % "jaxb-api" % LibraryVersions.jaxb,
                   "org.glassfish.jaxb" % "jaxb-runtime" % LibraryVersions.jaxb
    )

    // GIAPI Libraries
    val EpicsService       = "edu.gemini.epics" % "epics-service" % LibraryVersions.epicsService
    val GmpCommandsRecords =
      "edu.gemini.gmp" % "gmp-commands-records" % LibraryVersions.gmpCommandRecords
    val GiapiJmsUtil     = "edu.gemini.aspen" % "giapi-jms-util" % LibraryVersions.giapiJmsUtil
    val GiapiJmsProvider =
      "edu.gemini.jms" % "jms-activemq-provider" % LibraryVersions.giapiJmsProvider
    val Giapi               = "edu.gemini.aspen" % "giapi" % LibraryVersions.giapi
    val GiapiCommandsClient =
      "edu.gemini.aspen.gmp" % "gmp-commands-jms-client" % LibraryVersions.giapiCommandsClient
    val GiapiStatusService =
      "edu.gemini.aspen" % "giapi-status-service" % LibraryVersions.giapiStatusService
    val GmpStatusGateway =
      "edu.gemini.aspen.gmp" % "gmp-status-gateway" % LibraryVersions.gmpStatusGateway
    val GmpStatusDatabase =
      "edu.gemini.aspen.gmp" % "gmp-statusdb" % LibraryVersions.gmpStatusDatabase
    val GmpCmdJmsBridge =
      "edu.gemini.aspen.gmp" % "gmp-commands-jms-bridge" % LibraryVersions.gmpCmdClientBridge
    val Guava = "com.google.guava" % "guava" % LibraryVersions.guava

    // Lucuma Libraries
    val LucumaCore = Def.setting(
      Seq(
        "edu.gemini" %%% "lucuma-core"         % LibraryVersions.lucumaCore,
        "edu.gemini" %%% "lucuma-core-testkit" % LibraryVersions.lucumaCore
      )
    )
    val LucumaUI   = Def.setting("edu.gemini" %%% "lucuma-ui" % LibraryVersions.lucumaUI)
  }

  object PluginVersions {
    // Compiler plugins
    val kpVersion        = "0.11.3"
    val betterMonadicFor = "0.3.1"
  }

  object Plugins {
    val kindProjectorPlugin =
      ("org.typelevel" % "kind-projector" % PluginVersions.kpVersion).cross(CrossVersion.full)
    val betterMonadicForPlugin =
      "com.olegpy" %% "better-monadic-for" % PluginVersions.betterMonadicFor
  }

}<|MERGE_RESOLUTION|>--- conflicted
+++ resolved
@@ -81,13 +81,8 @@
     val jaxb                = "2.3.1"
 
     // Gemini Libraries
-<<<<<<< HEAD
-    val lucumaCore = "0.7.10"
-    val lucumaUI   = "0.12.3"
-=======
     val lucumaCore = "0.8.0"
     val lucumaUI   = "0.12.2"
->>>>>>> ae804498
   }
 
   /**
