import sbt.*
import java.lang.{Runtime => JRuntime}
import org.portablescala.sbtplatformdeps.PlatformDepsPlugin.autoImport.*

/**
 * Application settings and dependencies
 */
object Settings {

  /** Library versions */
  object LibraryVersions {
    // Scala libraries
    val catsEffectVersion = "3.6.3"
    val catsVersion       = "2.13.0"
    val kittens           = "3.5.0"
    val mouseVersion      = "1.3.2"
    val fs2Version        = "3.12.0"
    val scalaXml          = "1.2.0"
    val catsTime          = "0.6.0"
    val catsParseVersion  = "1.1.0"

    val http4sVersion              = "0.23.30"
    val http4sDomVersion           = "0.2.12"
    val http4sJdkHttpClientVersion = "0.10.0"
    val http4sScalaXmlVersion      = "0.24.0"

    val coulomb             = "0.8.0"
    val commonsHttp         = "3.1"
    val unboundId           = "3.2.1"
    val jwt                 = "11.0.2"
    val slf4j               = "2.0.17"
    val log4cats            = "2.7.1"
    val log4catsLogLevel    = "0.3.1"
    val logback             = "1.5.18"
    val natchez             = "0.3.8"
    val natchezHttp4s       = "0.6.1"
    val pureConfig          = "0.17.9"
    val monocleVersion      = "3.3.0"
    val circeVersion        = "0.14.14"
    val circeRefinedVersion = "0.15.1"

    // test libraries
    val jUnitInterface         = "0.13.2"
    val munitVersion           = "1.1.1"
    val munitDisciplineVersion = "2.0.0"
    val munitCatsEffectVersion = "2.1.0"

    val acm           = "0.1.1"
    val giapiScala    = "0.2.3"
    val geminiLocales = "0.7.0"
    val pprint        = "0.9.3"

    // Gemini Libraries
<<<<<<< HEAD
    val lucumaCore      = "0.141.1"
    val lucumaSSO       = "0.9.5"
=======
    val lucumaCore      = "0.139.0"
    val lucumaSSO       = "0.9.6"
>>>>>>> 8cff4a62
    val lucumaODBSchema = "0.26.1"

    // Gemini UI Libraries
    val crystal         = "0.49.0"
    val lucumaReact     = "0.84.0"
    val lucumaUISchemas = "0.150.0"

    // Clue
    val clue = "0.46.0"

    // ScalaJS libraries
    val javaTimeJS   = "2.6.0"
    val scalaDom     = "2.3.0"
    val scalajsReact = "3.0.0-beta12"
  }

  /**
   * Global libraries
   */
  object Libraries {
    // Test Libraries
    val MUnit          = Def.setting(
      Seq(
        "org.scalameta" %%% "munit"             % LibraryVersions.munitVersion           % Test,
        "org.typelevel" %%% "munit-cats-effect" % LibraryVersions.munitCatsEffectVersion % Test,
        "org.typelevel" %%% "discipline-munit"  % LibraryVersions.munitDisciplineVersion % Test
      )
    )
    val JUnitInterface =
      "com.github.sbt" % "junit-interface" % LibraryVersions.jUnitInterface % "test"
    // Server side libraries
    val Cats       = Def.setting(
      Seq(
        "org.typelevel" %%% "cats-core"    % LibraryVersions.catsVersion,
        "org.typelevel" %%% "cats-testkit" % LibraryVersions.catsVersion % Test
      )
    )
    val Kittens    = Def.setting("org.typelevel" %%% "kittens" % LibraryVersions.kittens)
    val CatsEffect = Def.setting(
      Seq(
        "org.typelevel" %%% "cats-effect"         % LibraryVersions.catsEffectVersion,
        "org.typelevel" %%% "cats-effect-laws"    % LibraryVersions.catsEffectVersion % Test,
        "org.typelevel" %%% "cats-effect-testkit" % LibraryVersions.catsEffectVersion % Test
      )
    )
    val Fs2        = Def.setting("co.fs2" %%% "fs2-core" % LibraryVersions.fs2Version)
    val Fs2IO      = "co.fs2" %% "fs2-io" % LibraryVersions.fs2Version % "test"
    val Mouse      = Def.setting("org.typelevel" %%% "mouse" % LibraryVersions.mouseVersion)
    val UnboundId  =
      "com.unboundid" % "unboundid-ldapsdk-minimal-edition" % LibraryVersions.unboundId
    val JwtCore   = "com.github.jwt-scala" %% "jwt-core"     % LibraryVersions.jwt
    val JwtCirce  = "com.github.jwt-scala" %% "jwt-circe"    % LibraryVersions.jwt
    val Slf4j     = "org.slf4j"             % "slf4j-api"    % LibraryVersions.slf4j
    val JuliSlf4j = "org.slf4j"             % "jul-to-slf4j" % LibraryVersions.slf4j
    val NopSlf4j  = "org.slf4j"             % "slf4j-nop"    % LibraryVersions.slf4j
    val CatsTime  = Def.setting(
      "org.typelevel" %%% "cats-time-testkit" % LibraryVersions.catsTime % Test
    )

    val CatsParse        = Def.setting(
      "org.typelevel" %%% "cats-parse" % LibraryVersions.catsParseVersion
    )
    val Log4Cats         = Def.setting("org.typelevel" %%% "log4cats-slf4j" % LibraryVersions.log4cats)
    val Log4CatsNoop     =
      Def.setting("org.typelevel" %%% "log4cats-noop" % LibraryVersions.log4cats % "test")
    val Logback          = Seq(
      "ch.qos.logback" % "logback-core"    % LibraryVersions.logback,
      "ch.qos.logback" % "logback-classic" % LibraryVersions.logback
    )
    val Log4CatsLogLevel = Def.setting(
      Seq(
        "org.typelevel" %%% "log4cats-core"     % LibraryVersions.log4cats,
        "com.rpiaggio"  %%% "log4cats-loglevel" % LibraryVersions.log4catsLogLevel
      )
    )
    val Logging          = Def.setting(Seq(JuliSlf4j) ++ Logback)
    val Natchez          = Seq(
      "org.tpolecat" %% "natchez-core"      % LibraryVersions.natchez,
      "org.tpolecat" %% "natchez-honeycomb" % LibraryVersions.natchez,
      "org.tpolecat" %% "natchez-http4s"    % LibraryVersions.natchezHttp4s
    )
    val PureConfig       = Seq(
      "com.github.pureconfig" %% "pureconfig-core"        % LibraryVersions.pureConfig,
      "com.github.pureconfig" %% "pureconfig-cats"        % LibraryVersions.pureConfig,
      "com.github.pureconfig" %% "pureconfig-cats-effect" % LibraryVersions.pureConfig,
      "com.github.pureconfig" %% "pureconfig-http4s"      % LibraryVersions.pureConfig,
      "com.github.pureconfig" %% "pureconfig-ip4s"        % LibraryVersions.pureConfig
    )
    val Coulomb          = Def.setting(
      Seq(
        "com.manyangled" %%% "coulomb-core"    % LibraryVersions.coulomb,
        "com.manyangled" %%% "coulomb-units"   % LibraryVersions.coulomb,
        "com.manyangled" %%% "coulomb-testkit" % LibraryVersions.coulomb % Test
      )
    )
    val ScalaXml         =
      Def.setting("org.scala-lang.modules" %%% "scala-xml" % LibraryVersions.scalaXml)
    val Http4s           = Seq(
      "org.http4s" %% "http4s-dsl"          % LibraryVersions.http4sVersion,
      "org.http4s" %% "http4s-ember-server" % LibraryVersions.http4sVersion
    )
    val Http4sClient     = Def.setting(
      "org.http4s" %%% "http4s-client" % LibraryVersions.http4sVersion
    )
    val Http4sJDKClient  =
      Def.setting(
        Seq(
          "org.http4s" %% "http4s-dsl"             % LibraryVersions.http4sVersion,
          "org.http4s" %% "http4s-ember-client"    % LibraryVersions.http4sVersion,
          "org.http4s" %% "http4s-jdk-http-client" % LibraryVersions.http4sJdkHttpClientVersion
        )
      )
    val Http4sServer     = "org.http4s" %% "http4s-server"    % LibraryVersions.http4sVersion
    val Http4sCore       = Def.setting(
      "org.http4s" %%% "http4s-core" % LibraryVersions.http4sVersion
    )
    val Http4sCirce      = Def.setting(
      "org.http4s" %%% "http4s-circe" % LibraryVersions.http4sVersion
    )
    val Http4sLaws       = Def.setting(
      "org.http4s" %%% "http4s-laws" % LibraryVersions.http4sVersion
    )
    val Http4sDom        = Def.setting("org.http4s" %%% "http4s-dom" % LibraryVersions.http4sDomVersion)
    val Http4sXml        = "org.http4s" %% "http4s-scala-xml" % LibraryVersions.http4sScalaXmlVersion
    val Monocle          = Def.setting(
      Seq(
        "dev.optics" %%% "monocle-core"   % LibraryVersions.monocleVersion,
        "dev.optics" %%% "monocle-macro"  % LibraryVersions.monocleVersion,
        "dev.optics" %%% "monocle-unsafe" % LibraryVersions.monocleVersion,
        "dev.optics" %%% "monocle-law"    % LibraryVersions.monocleVersion
      )
    )
    val Circe            = Def.setting(
      Seq(
        "io.circe" %%% "circe-core"    % LibraryVersions.circeVersion,
        "io.circe" %%% "circe-generic" % LibraryVersions.circeVersion,
        "io.circe" %%% "circe-parser"  % LibraryVersions.circeVersion,
        "io.circe" %%% "circe-refined" % LibraryVersions.circeRefinedVersion,
        "io.circe" %%% "circe-testing" % LibraryVersions.circeVersion % "test"
      )
    )

    // Client Side JS libraries
    val Crystal = Def.setting(
      Seq(
        "edu.gemini" %%% "crystal"         % LibraryVersions.crystal,
        "edu.gemini" %%% "crystal-testkit" % LibraryVersions.crystal % Test
      )
    )

    val LucumaReact    = Def.setting(
      Seq(
        "edu.gemini" %%% "lucuma-react-common"         % LibraryVersions.lucumaReact,
        "edu.gemini" %%% "lucuma-react-font-awesome"   % LibraryVersions.lucumaReact,
        "edu.gemini" %%% "lucuma-react-tanstack-table" % LibraryVersions.lucumaReact,
        "edu.gemini" %%% "lucuma-react-prime-react"    % LibraryVersions.lucumaReact // Must be last, lest we hit a compiler snag
      )
    )
    val ScalaJSReactIO = Def.setting(
      Seq(
        "com.github.japgolly.scalajs-react" %%% "core-bundle-cb_io"        % LibraryVersions.scalajsReact,
        "com.github.japgolly.scalajs-react" %%% "extra"                    % LibraryVersions.scalajsReact,
        "com.github.japgolly.scalajs-react" %%% "extra-ext-monocle3"       % LibraryVersions.scalajsReact,
        "com.github.japgolly.scalajs-react" %%% "callback-ext-cats_effect" % LibraryVersions.scalajsReact
      )
    )
    val ReactScalaJS   = Def.setting(
      Seq(
        "com.github.japgolly.scalajs-react" %%% "core"               % LibraryVersions.scalajsReact,
        "com.github.japgolly.scalajs-react" %%% "extra"              % LibraryVersions.scalajsReact,
        "com.github.japgolly.scalajs-react" %%% "extra-ext-monocle3" % LibraryVersions.scalajsReact,
        "com.github.japgolly.scalajs-react" %%% "core-ext-cats"      % LibraryVersions.scalajsReact
      )
    )
    val ScalaJSDom     = Def.setting("org.scala-js" %%% "scalajs-dom" % LibraryVersions.scalaDom)
    val JavaTimeJS     =
      Def.setting("io.github.cquiroz" %%% "scala-java-time" % LibraryVersions.javaTimeJS)
    val GeminiLocales  =
      Def.setting("edu.gemini" %%% "gemini-locales" % LibraryVersions.geminiLocales)
    val PPrint         = Def.setting("com.lihaoyi" %%% "pprint" % LibraryVersions.pprint)

    // GIAPI Libraries
    val GiapiScala = "edu.gemini" %% "giapi"    % LibraryVersions.giapiScala
    val ACM        = "edu.gemini"  % "acm_2.13" % LibraryVersions.acm

    // Lucuma Libraries
    val LucumaCore = Def.setting(
      Seq(
        "edu.gemini" %%% "lucuma-core"         % LibraryVersions.lucumaCore,
        "edu.gemini" %%% "lucuma-core-testkit" % LibraryVersions.lucumaCore
      )
    )

    val LucumaUI = Def.setting(
      Seq(
        "edu.gemini" %%% "lucuma-ui"         % LibraryVersions.lucumaUISchemas,
        "edu.gemini" %%% "lucuma-ui-testkit" % LibraryVersions.lucumaUISchemas % Test
      )
    )

    val LucumaSSO =
      Def.setting("edu.gemini" %%% "lucuma-sso-backend-client" % LibraryVersions.lucumaSSO)

    val LucumaSchemas   =
      Def.setting(
        Seq(
          "edu.gemini" %%% "lucuma-schemas"         % LibraryVersions.lucumaUISchemas,
          "edu.gemini" %%% "lucuma-schemas-testkit" % LibraryVersions.lucumaUISchemas % Test
        )
      )
    val LucumaODBSchema =
      Def.setting(
        "edu.gemini" %%% "lucuma-odb-schema" % LibraryVersions.lucumaODBSchema
      )

    val Clue          = Def.setting("edu.gemini" %%% "clue-core" % LibraryVersions.clue)
    val ClueGenerator = "edu.gemini" %% "clue-generator" % LibraryVersions.clue
    val ClueHttp4s    = "edu.gemini" %% "clue-http4s"    % LibraryVersions.clue
    val ClueJs        = Def.setting("edu.gemini" %%% "clue-scalajs" % LibraryVersions.clue)
    val ClueNatchez   = "edu.gemini" %% "clue-natchez"   % LibraryVersions.clue

  }

}<|MERGE_RESOLUTION|>--- conflicted
+++ resolved
@@ -51,13 +51,8 @@
     val pprint        = "0.9.3"
 
     // Gemini Libraries
-<<<<<<< HEAD
     val lucumaCore      = "0.141.1"
-    val lucumaSSO       = "0.9.5"
-=======
-    val lucumaCore      = "0.139.0"
     val lucumaSSO       = "0.9.6"
->>>>>>> 8cff4a62
     val lucumaODBSchema = "0.26.1"
 
     // Gemini UI Libraries
