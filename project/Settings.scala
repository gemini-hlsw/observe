import sbt._
import java.lang.{ Runtime => JRuntime }
import org.portablescala.sbtplatformdeps.PlatformDepsPlugin.autoImport._

/**
  * Application settings and dependencies
  */
object Settings {

  /** Library versions */
  object LibraryVersions {
    // ScalaJS libraries
    val scalaDom                = "1.2.0"
    val scalajsReact            = "2.0.0-RC3"
    val booPickle               = "1.4.0"
    val diode                   = "0.0.0+1-6e5c7c85-SNAPSHOT"
    val javaTimeJS              = "2.3.0"
    val scalaJSReactCommon      = "0.11.3"
    val scalaJSSemanticUI       = "0.11.1"
    val scalaJSReactVirtualized = "0.12.0"
    val scalaJSReactClipboard   = "1.5.0"
    val scalaJSReactDraggable   = "0.13.0"
    val scalaJSReactSortable    = "0.5.1"

    // Scala libraries
    val catsEffectVersion   = "3.2.5"
    val catsVersion         = "2.6.1"
    val mouseVersion        = "1.0.4"
    val fs2Version          = "3.1.1"
    val shapelessVersion    = "2.3.7"
    val scalaParsersVersion = "1.1.2"
    val scalaXml            = "1.2.0"
    val catsTime            = "0.3.4"

<<<<<<< HEAD
    val http4sVersion  = "1.0.0-M21"
    val squants        = "1.8.3"
=======
    val http4sVersion  = "1.0.0-M23"
    val squants        = "1.8.2"
>>>>>>> 5e9338de
    val commonsHttp    = "2.0.2"
    val unboundId      = "3.2.1"
    val jwt            = "5.0.0"
    val slf4j          = "1.7.32"
    val log4s          = "1.10.0"
    val log4cats       = "2.1.1"
    val log4catsLevel  = "0.3.0"
    val logback        = "1.2.5"
    val janino         = "3.1.4"
    val logstash       = "6.6"
    val pureConfig     = "0.16.0"
    val monocleVersion = "3.0.0"
    val circeVersion   = "0.14.1"
    val doobieVersion  = "0.6.0"
    val flywayVersion  = "6.0.4"

    // test libraries
    val xmlUnit                     = "1.6"
    val jUnitInterface              = "0.11"
    val scalaMock                   = "5.1.0"
    lazy val munitVersion           = "0.7.29"
    lazy val munitDisciplineVersion = "1.0.9"
    lazy val munitCatsEffectVersion = "1.0.3"

    // Pure JS libraries
    val fomanticUI = "2.8.7"
    val ocsVersion = "2021101.2.2"

    val apacheXMLRPC        = "3.1.3"
    val opencsv             = "2.3"
    val epicsService        = "1.0.7"
    val gmpCommandRecords   = "0.7.7"
    val giapi               = "1.1.7"
    val giapiJmsUtil        = "0.5.7"
    val giapiJmsProvider    = "1.6.7"
    val giapiCommandsClient = "0.2.7"
    val giapiStatusService  = "0.6.7"
    val gmpStatusGateway    = "0.3.7"
    val gmpStatusDatabase   = "0.3.7"
    val gmpCmdClientBridge  = "0.6.7"
    val guava               = "30.1.1-jre"
    val prometheusClient    = "0.12.0"
    val geminiLocales       = "0.6.0"
    val pprint              = "0.6.6"
    val jaxb                = "2.3.1"

    // Gemini Libraries
    val lucumaCore          = "0.13.2"
    val lucumaUI            = "0.17.1"

    // Clue
    val clue                = "0.17.0"

    val sttp                = "3.3.13"
  }

  /**
    * Global libraries
    */
  object Libraries {
    // Test Libraries
    val TestLibs       = Def.setting(
      "org.typelevel" %%% "cats-testkit-scalatest" % "2.1.5" % "test"
    )
    val MUnit          = Def.setting(
      Seq(
        "org.scalameta" %%% "munit"             % LibraryVersions.munitVersion           % Test,
        "org.typelevel" %%% "munit-cats-effect-3" % LibraryVersions.munitCatsEffectVersion % Test,
        "org.typelevel" %%% "discipline-munit"  % LibraryVersions.munitDisciplineVersion % Test
      )
    )
    val XmlUnit        = "xmlunit" % "xmlunit" % LibraryVersions.xmlUnit % "test"
    val JUnitInterface =
      "com.novocode" % "junit-interface" % LibraryVersions.jUnitInterface % "test"
    val ScalaMock   = "org.scalamock"     %% "scalamock"          % LibraryVersions.scalaMock  % "test"
    // Server side libraries
    val Cats        = Def.setting("org.typelevel" %%% "cats-core" % LibraryVersions.catsVersion)
    val CatsEffect  =
      Def.setting("org.typelevel" %%% "cats-effect" % LibraryVersions.catsEffectVersion)
    val Fs2         = "co.fs2"            %% "fs2-core"           % LibraryVersions.fs2Version
    val Fs2IO       = "co.fs2"            %% "fs2-io"             % LibraryVersions.fs2Version % "test"
    val Mouse       = Def.setting("org.typelevel" %%% "mouse" % LibraryVersions.mouseVersion)
    val Shapeless   = Def.setting("com.chuusai" %%% "shapeless" % LibraryVersions.shapelessVersion)
    val CommonsHttp = "commons-httpclient" % "commons-httpclient" % LibraryVersions.commonsHttp
    val UnboundId   =
      "com.unboundid" % "unboundid-ldapsdk-minimal-edition" % LibraryVersions.unboundId
    val JwtCore          = "com.pauldijou" %% "jwt-core"     % LibraryVersions.jwt
    val JwtCirce         = "com.pauldijou" %% "jwt-circe"    % LibraryVersions.jwt
    val Slf4j            = "org.slf4j"      % "slf4j-api"    % LibraryVersions.slf4j
    val JuliSlf4j        = "org.slf4j"      % "jul-to-slf4j" % LibraryVersions.slf4j
    val NopSlf4j         = "org.slf4j"      % "slf4j-nop"    % LibraryVersions.slf4j
    val CatsTime         = Def.setting(
      "io.chrisdavenport" %%% "cats-time" % LibraryVersions.catsTime % "compile->compile;test->test"
    )
    val Log4Cats         = Def.setting("org.typelevel" %%% "log4cats-slf4j" % LibraryVersions.log4cats)
    val Log4CatsNoop     =
      Def.setting("org.typelevel" %%% "log4cats-noop" % LibraryVersions.log4cats % "test")
    val Logback          = Seq(
      "ch.qos.logback"       % "logback-core"             % LibraryVersions.logback,
      "ch.qos.logback"       % "logback-classic"          % LibraryVersions.logback,
      "org.codehaus.janino"  % "janino"                   % LibraryVersions.janino,
      "net.logstash.logback" % "logstash-logback-encoder" % LibraryVersions.logstash
    )
    val Log4s            = Def.setting("org.log4s" %%% "log4s" % LibraryVersions.log4s)
    val Log4CatsLogLevel = Def.setting(
      Seq(
        "org.typelevel" %%% "log4cats-core"     % LibraryVersions.log4cats,
        "com.rpiaggio"  %%% "log4cats-loglevel" % LibraryVersions.log4catsLevel
      )
    )
    val PrometheusClient =
      "io.prometheus" % "simpleclient_common" % LibraryVersions.prometheusClient
    val Logging          = Def.setting(Seq(JuliSlf4j, Log4s.value) ++ Logback)
    val PureConfig       = Seq(
      "com.github.pureconfig" %% "pureconfig"             % LibraryVersions.pureConfig,
      "com.github.pureconfig" %% "pureconfig-cats"        % LibraryVersions.pureConfig,
      "com.github.pureconfig" %% "pureconfig-cats-effect" % LibraryVersions.pureConfig
    )
    val OpenCSV          = "net.sf.opencsv" % "opencsv"          % LibraryVersions.opencsv
    val Squants          = Def.setting("org.typelevel" %%% "squants" % LibraryVersions.squants)
    val ScalaXml         =
      Def.setting("org.scala-lang.modules" %%% "scala-xml" % LibraryVersions.scalaXml)
    val Http4s           = Seq("org.http4s" %% "http4s-dsl" % LibraryVersions.http4sVersion,
                     "org.http4s" %% "http4s-blaze-server" % LibraryVersions.http4sVersion
    )
    val Http4sClient     = Seq(
      "org.http4s" %% "http4s-dsl"               % LibraryVersions.http4sVersion,
      "org.http4s" %% "http4s-async-http-client" % LibraryVersions.http4sVersion
    )
    val Http4sBoopickle  = "org.http4s"    %% "http4s-boopickle" % LibraryVersions.http4sVersion
    val Http4sCore       = "org.http4s"    %% "http4s-core"      % LibraryVersions.http4sVersion
    val Http4sCirce      = "org.http4s"    %% "http4s-circe"     % LibraryVersions.http4sVersion
    val Http4sXml        = "org.http4s"    %% "http4s-scala-xml" % LibraryVersions.http4sVersion
    val Http4sPrometheus =
      "org.http4s" %% "http4s-prometheus-metrics" % LibraryVersions.http4sVersion
    val Monocle = Def.setting(
      Seq(
        "dev.optics" %%% "monocle-core"   % LibraryVersions.monocleVersion,
        "dev.optics" %%% "monocle-macro"  % LibraryVersions.monocleVersion,
        "dev.optics" %%% "monocle-unsafe" % LibraryVersions.monocleVersion,
        "dev.optics" %%% "monocle-law"    % LibraryVersions.monocleVersion
      )
    )
    val Circe   = Def.setting(
      Seq(
        "io.circe" %%% "circe-core"    % LibraryVersions.circeVersion,
        "io.circe" %%% "circe-generic" % LibraryVersions.circeVersion,
        "io.circe" %%% "circe-parser"  % LibraryVersions.circeVersion,
        "io.circe" %%% "circe-testing" % LibraryVersions.circeVersion % "test"
      )
    )

    // Client Side JS libraries
    val ReactScalaJS            = Def.setting(
      Seq(
        "com.github.japgolly.scalajs-react" %%% "core"               % LibraryVersions.scalajsReact,
        "com.github.japgolly.scalajs-react" %%% "extra"              % LibraryVersions.scalajsReact,
        "com.github.japgolly.scalajs-react" %%% "extra-ext-monocle3" % LibraryVersions.scalajsReact,
        "com.github.japgolly.scalajs-react" %%% "core-ext-cats"      % LibraryVersions.scalajsReact
      )
    )
    val Diode                   = Def.setting(
      Seq(
        "io.suzaku" %%% "diode"       % LibraryVersions.diode,
        "io.suzaku" %%% "diode-react" % LibraryVersions.diode
      )
    )
    val ScalaJSDom              = Def.setting("org.scala-js" %%% "scalajs-dom" % LibraryVersions.scalaDom)
    val ScalaJSReactCommon      =
      Def.setting("io.github.cquiroz.react" %%% "common" % LibraryVersions.scalaJSReactCommon)
    val ScalaJSReactCats        =
      Def.setting("io.github.cquiroz.react" %%% "cats" % LibraryVersions.scalaJSReactCommon)
    val ScalaJSReactSemanticUI  = Def.setting(
      "io.github.cquiroz.react" %%% "react-semantic-ui" % LibraryVersions.scalaJSSemanticUI
    )
    val ScalaJSReactVirtualized = Def.setting(
      "io.github.cquiroz.react" %%% "react-virtualized" % LibraryVersions.scalaJSReactVirtualized
    )
    val ScalaJSReactDraggable   = Def.setting(
      "io.github.cquiroz.react" %%% "react-draggable" % LibraryVersions.scalaJSReactDraggable
    )
    val ScalaJSReactSortable    = Def.setting(
      "io.github.cquiroz.react" %%% "react-sortable-hoc" % LibraryVersions.scalaJSReactSortable
    )
    val ScalaJSReactClipboard   = Def.setting(
      "io.github.cquiroz.react" %%% "react-clipboard" % LibraryVersions.scalaJSReactClipboard
    )
    val BooPickle               = Def.setting("io.suzaku" %%% "boopickle" % LibraryVersions.booPickle)
    val JavaTimeJS              =
      Def.setting("io.github.cquiroz" %%% "scala-java-time" % LibraryVersions.javaTimeJS)
    val GeminiLocales           =
      Def.setting("edu.gemini" %%% "gemini-locales" % LibraryVersions.geminiLocales)
    val PPrint                  = Def.setting("com.lihaoyi" %%% "pprint" % LibraryVersions.pprint)

    // OCS Libraries, these should become modules in the future
    val SpModelCore = "edu.gemini.ocs" %% "edu-gemini-spmodel-core" % LibraryVersions.ocsVersion
    val SeqexecOdb  = Seq(
      "edu.gemini.ocs" %% "edu-gemini-seqexec-odb" % LibraryVersions.ocsVersion,
      ("dom4j"          % "dom4j"                  % "1.6.1")
        .exclude("jaxen", "jaxen")
        .exclude("jaxme", "jaxme-api")
        .exclude("msv", "xsdlib")
        .exclude("msv", "relaxngDatatype")
        .exclude("pull-parser", "pull-parser")
        .exclude("stax", "stax")
        .exclude("xml-apis", "xml-apis")
        .exclude("xpp3", "xpp3")
    )
    val POT         = "edu.gemini.ocs" %% "edu-gemini-pot"          % LibraryVersions.ocsVersion
    val TRPC        = "edu.gemini.ocs" %% "edu-gemini-util-trpc"    % LibraryVersions.ocsVersion
    val WDBAClient  = Seq(
      "edu.gemini.ocs"   %% "edu-gemini-wdba-session-client" % LibraryVersions.ocsVersion,
      "org.apache.xmlrpc" % "xmlrpc-client"                  % LibraryVersions.apacheXMLRPC
    )

    val JAXB = Seq("javax.xml.bind" % "jaxb-api" % LibraryVersions.jaxb,
                   "org.glassfish.jaxb" % "jaxb-runtime" % LibraryVersions.jaxb,
                   "org.glassfish.jaxb" % "jaxb-xjc" % LibraryVersions.jaxb
    )

    // GIAPI Libraries
    val EpicsService       = "edu.gemini.epics" % "epics-service" % LibraryVersions.epicsService
    val GmpCommandsRecords =
      "edu.gemini.gmp" % "gmp-commands-records" % LibraryVersions.gmpCommandRecords
    val GiapiJmsUtil     = "edu.gemini.aspen" % "giapi-jms-util" % LibraryVersions.giapiJmsUtil
    val GiapiJmsProvider =
      "edu.gemini.jms" % "jms-activemq-provider" % LibraryVersions.giapiJmsProvider
    val Giapi               = "edu.gemini.aspen" % "giapi" % LibraryVersions.giapi
    val GiapiCommandsClient =
      "edu.gemini.aspen.gmp" % "gmp-commands-jms-client" % LibraryVersions.giapiCommandsClient
    val GiapiStatusService =
      "edu.gemini.aspen" % "giapi-status-service" % LibraryVersions.giapiStatusService
    val GmpStatusGateway =
      "edu.gemini.aspen.gmp" % "gmp-status-gateway" % LibraryVersions.gmpStatusGateway
    val GmpStatusDatabase =
      "edu.gemini.aspen.gmp" % "gmp-statusdb" % LibraryVersions.gmpStatusDatabase
    val GmpCmdJmsBridge =
      "edu.gemini.aspen.gmp" % "gmp-commands-jms-bridge" % LibraryVersions.gmpCmdClientBridge
    val Guava = "com.google.guava" % "guava" % LibraryVersions.guava

    // Lucuma Libraries
    val LucumaCore = Def.setting(
      Seq(
        "edu.gemini" %%% "lucuma-core"         % LibraryVersions.lucumaCore,
        "edu.gemini" %%% "lucuma-core-testkit" % LibraryVersions.lucumaCore
      )
    )
    val LucumaUI   = Def.setting("edu.gemini" %%% "lucuma-ui" % LibraryVersions.lucumaUI)

    val Clue = "edu.gemini" %% "clue-http4s-jdk-client" % LibraryVersions.clue

    val Sttp = Def.setting(
      Seq(
        "com.softwaremill.sttp.client3" %%% "core" % LibraryVersions.sttp,
        "com.softwaremill.sttp.client3" %%% "circe" % LibraryVersions.sttp,
        "com.softwaremill.sttp.client3" %%% "cats" % LibraryVersions.sttp
      )
    )
  }

  object PluginVersions {
    // Compiler plugins
    val kpVersion        = "0.13.0"
    val betterMonadicFor = "0.3.1"
  }

  object Plugins {
    val kindProjectorPlugin =
      ("org.typelevel" % "kind-projector" % PluginVersions.kpVersion).cross(CrossVersion.full)
    val betterMonadicForPlugin =
      "com.olegpy" %% "better-monadic-for" % PluginVersions.betterMonadicFor
  }

}<|MERGE_RESOLUTION|>--- conflicted
+++ resolved
@@ -32,13 +32,8 @@
     val scalaXml            = "1.2.0"
     val catsTime            = "0.3.4"
 
-<<<<<<< HEAD
-    val http4sVersion  = "1.0.0-M21"
-    val squants        = "1.8.3"
-=======
     val http4sVersion  = "1.0.0-M23"
     val squants        = "1.8.2"
->>>>>>> 5e9338de
     val commonsHttp    = "2.0.2"
     val unboundId      = "3.2.1"
     val jwt            = "5.0.0"
