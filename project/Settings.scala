import sbt._
import java.lang.{ Runtime => JRuntime }
import org.portablescala.sbtplatformdeps.PlatformDepsPlugin.autoImport._

/**
  * Application settings and dependencies
  */
object Settings {

  /** Library versions */
  object LibraryVersions {
    // ScalaJS libraries
    val scalaDom                = "1.1.0"
    val scalajsReact            = "1.7.7"
    val booPickle               = "1.3.3"
    val diode                   = "1.1.14"
    val javaTimeJS              = "2.3.0"
    val scalaJSReactCommon      = "0.11.3"
    val scalaJSSemanticUI       = "0.10.8"
    val scalaJSReactVirtualized = "0.11.3"
    val scalaJSReactClipboard   = "1.4.3"
    val scalaJSReactDraggable   = "0.11.3"
    val scalaJSReactSortable    = "0.4.2"

    // Scala libraries
    val catsEffectVersion   = "3.1.1"
    val catsVersion         = "2.6.1"
    val mouseVersion        = "1.0.2"
    val fs2Version          = "3.0.4"
    val shapelessVersion    = "2.3.7"
    val scalaParsersVersion = "1.1.2"
    val scalaXml            = "1.2.0"
    val catsTime            = "0.3.4"

    val http4sVersion  = "1.0.0-M21"
    val squants        = "1.8.0"
    val commonsHttp    = "2.0.2"
    val unboundId      = "3.2.1"
    val jwt            = "5.0.0"
    val slf4j          = "1.7.30"
    val log4s          = "1.10.0"
    val log4cats       = "2.1.1"
    val log4catsLevel  = "0.3.0"
    val logback        = "1.2.3"
    val janino         = "3.1.4"
    val logstash       = "6.6"
    val pureConfig     = "0.15.0"
    val monocleVersion = "2.1.0"
    val circeVersion   = "0.14.1"
    val doobieVersion  = "0.6.0"
    val flywayVersion  = "6.0.4"

    // test libraries
    val xmlUnit                     = "1.6"
    val jUnitInterface              = "0.11"
    val scalaMock                   = "5.1.0"
    lazy val munitVersion           = "0.7.26"
    lazy val munitDisciplineVersion = "1.0.9"
    lazy val munitCatsEffectVersion = "1.0.3"

    // Pure JS libraries
    val fomanticUI = "2.8.7"
    val ocsVersion = "2021102.1.1"

    val apacheXMLRPC        = "3.1.3"
    val opencsv             = "2.1"
    val epicsService        = "1.0.7"
    val gmpCommandRecords   = "0.7.7"
    val giapi               = "1.1.7"
    val giapiJmsUtil        = "0.5.7"
    val giapiJmsProvider    = "1.6.7"
    val giapiCommandsClient = "0.2.7"
    val giapiStatusService  = "0.6.7"
    val gmpStatusGateway    = "0.3.7"
    val gmpStatusDatabase   = "0.3.7"
    val gmpCmdClientBridge  = "0.6.7"
    val guava               = "30.1-jre"
    val prometheusClient    = "0.10.0"
    val geminiLocales       = "0.6.0"
    val pprint              = "0.6.6"
    val jaxb                = "2.3.1"

    // Gemini Libraries
<<<<<<< HEAD
    val lucumaCore          = "0.10.1"
    val lucumaUI            = "0.13.2"
=======
    val lucumaCore          = "0.8.1"
    val lucumaUI            = "0.15.1"
>>>>>>> 286d05d5

    // Clue
    val clue                = "0.16.0"

    val sttp                = "3.3.7"
  }

  /**
    * Global libraries
    */
  object Libraries {
    // Test Libraries
    val TestLibs       = Def.setting(
      "org.typelevel" %%% "cats-testkit-scalatest" % "2.1.5" % "test"
    )
    val MUnit          = Def.setting(
      Seq(
        "org.scalameta" %%% "munit"             % LibraryVersions.munitVersion           % Test,
        "org.typelevel" %%% "munit-cats-effect-3" % LibraryVersions.munitCatsEffectVersion % Test,
        "org.typelevel" %%% "discipline-munit"  % LibraryVersions.munitDisciplineVersion % Test
      )
    )
    val XmlUnit        = "xmlunit" % "xmlunit" % LibraryVersions.xmlUnit % "test"
    val JUnitInterface =
      "com.novocode" % "junit-interface" % LibraryVersions.jUnitInterface % "test"
    val ScalaMock   = "org.scalamock"     %% "scalamock"          % LibraryVersions.scalaMock  % "test"
    // Server side libraries
    val Cats        = Def.setting("org.typelevel" %%% "cats-core" % LibraryVersions.catsVersion)
    val CatsEffect  =
      Def.setting("org.typelevel" %%% "cats-effect" % LibraryVersions.catsEffectVersion)
    val Fs2         = "co.fs2"            %% "fs2-core"           % LibraryVersions.fs2Version
    val Fs2IO       = "co.fs2"            %% "fs2-io"             % LibraryVersions.fs2Version % "test"
    val Mouse       = Def.setting("org.typelevel" %%% "mouse" % LibraryVersions.mouseVersion)
    val Shapeless   = Def.setting("com.chuusai" %%% "shapeless" % LibraryVersions.shapelessVersion)
    val CommonsHttp = "commons-httpclient" % "commons-httpclient" % LibraryVersions.commonsHttp
    val UnboundId   =
      "com.unboundid" % "unboundid-ldapsdk-minimal-edition" % LibraryVersions.unboundId
    val JwtCore          = "com.pauldijou" %% "jwt-core"     % LibraryVersions.jwt
    val JwtCirce         = "com.pauldijou" %% "jwt-circe"    % LibraryVersions.jwt
    val Slf4j            = "org.slf4j"      % "slf4j-api"    % LibraryVersions.slf4j
    val JuliSlf4j        = "org.slf4j"      % "jul-to-slf4j" % LibraryVersions.slf4j
    val NopSlf4j         = "org.slf4j"      % "slf4j-nop"    % LibraryVersions.slf4j
    val CatsTime         = Def.setting(
      "io.chrisdavenport" %%% "cats-time" % LibraryVersions.catsTime % "compile->compile;test->test"
    )
    val Log4Cats         = Def.setting("org.typelevel" %%% "log4cats-slf4j" % LibraryVersions.log4cats)
    val Log4CatsNoop     =
      Def.setting("org.typelevel" %%% "log4cats-noop" % LibraryVersions.log4cats % "test")
    val Logback          = Seq(
      "ch.qos.logback"       % "logback-core"             % LibraryVersions.logback,
      "ch.qos.logback"       % "logback-classic"          % LibraryVersions.logback,
      "org.codehaus.janino"  % "janino"                   % LibraryVersions.janino,
      "net.logstash.logback" % "logstash-logback-encoder" % LibraryVersions.logstash
    )
    val Log4s            = Def.setting("org.log4s" %%% "log4s" % LibraryVersions.log4s)
    val Log4CatsLogLevel = Def.setting(
      Seq(
        "org.typelevel" %%% "log4cats-core"     % LibraryVersions.log4cats,
        "com.rpiaggio"  %%% "log4cats-loglevel" % LibraryVersions.log4catsLevel
      )
    )
    val PrometheusClient =
      "io.prometheus" % "simpleclient_common" % LibraryVersions.prometheusClient
    val Logging          = Def.setting(Seq(JuliSlf4j, Log4s.value) ++ Logback)
    val PureConfig       = Seq(
      "com.github.pureconfig" %% "pureconfig"             % LibraryVersions.pureConfig,
      "com.github.pureconfig" %% "pureconfig-cats"        % LibraryVersions.pureConfig,
      "com.github.pureconfig" %% "pureconfig-cats-effect" % LibraryVersions.pureConfig
    )
    val OpenCSV          = "net.sf.opencsv" % "opencsv"          % LibraryVersions.opencsv
    val Squants          = Def.setting("org.typelevel" %%% "squants" % LibraryVersions.squants)
    val ScalaXml         =
      Def.setting("org.scala-lang.modules" %%% "scala-xml" % LibraryVersions.scalaXml)
    val Http4s           = Seq("org.http4s" %% "http4s-dsl" % LibraryVersions.http4sVersion,
                     "org.http4s" %% "http4s-blaze-server" % LibraryVersions.http4sVersion
    )
    val Http4sClient     = Seq(
      "org.http4s" %% "http4s-dsl"               % LibraryVersions.http4sVersion,
      "org.http4s" %% "http4s-async-http-client" % LibraryVersions.http4sVersion
    )
    val Http4sBoopickle  = "org.http4s"    %% "http4s-boopickle" % LibraryVersions.http4sVersion
    val Http4sCore       = "org.http4s"    %% "http4s-core"      % LibraryVersions.http4sVersion
    val Http4sCirce      = "org.http4s"    %% "http4s-circe"     % LibraryVersions.http4sVersion
    val Http4sXml        = "org.http4s"    %% "http4s-scala-xml" % LibraryVersions.http4sVersion
    val Http4sPrometheus =
      "org.http4s" %% "http4s-prometheus-metrics" % LibraryVersions.http4sVersion
    val Monocle = Def.setting(
      Seq(
        "com.github.julien-truffaut" %%% "monocle-core"   % LibraryVersions.monocleVersion,
        "com.github.julien-truffaut" %%% "monocle-macro"  % LibraryVersions.monocleVersion,
        "com.github.julien-truffaut" %%% "monocle-unsafe" % LibraryVersions.monocleVersion,
        "com.github.julien-truffaut" %%% "monocle-law"    % LibraryVersions.monocleVersion
      )
    )
    val Circe   = Def.setting(
      Seq(
        "io.circe" %%% "circe-core"    % LibraryVersions.circeVersion,
        "io.circe" %%% "circe-generic" % LibraryVersions.circeVersion,
        "io.circe" %%% "circe-parser"  % LibraryVersions.circeVersion,
        "io.circe" %%% "circe-testing" % LibraryVersions.circeVersion % "test"
      )
    )

    // Client Side JS libraries
    val ReactScalaJS            = Def.setting(
      Seq(
        "com.github.japgolly.scalajs-react" %%% "core"             % LibraryVersions.scalajsReact,
        "com.github.japgolly.scalajs-react" %%% "extra"            % LibraryVersions.scalajsReact,
        "com.github.japgolly.scalajs-react" %%% "ext-monocle-cats" % LibraryVersions.scalajsReact,
        "com.github.japgolly.scalajs-react" %%% "ext-cats"         % LibraryVersions.scalajsReact
      )
    )
    val Diode                   = Def.setting(
      Seq(
        "io.suzaku" %%% "diode"       % LibraryVersions.diode,
        "io.suzaku" %%% "diode-react" % LibraryVersions.diode
      )
    )
    val ScalaJSDom              = Def.setting("org.scala-js" %%% "scalajs-dom" % LibraryVersions.scalaDom)
    val ScalaJSReactCommon      =
      Def.setting("io.github.cquiroz.react" %%% "common" % LibraryVersions.scalaJSReactCommon)
    val ScalaJSReactCats        =
      Def.setting("io.github.cquiroz.react" %%% "cats" % LibraryVersions.scalaJSReactCommon)
    val ScalaJSReactSemanticUI  = Def.setting(
      "io.github.cquiroz.react" %%% "react-semantic-ui" % LibraryVersions.scalaJSSemanticUI
    )
    val ScalaJSReactVirtualized = Def.setting(
      "io.github.cquiroz.react" %%% "react-virtualized" % LibraryVersions.scalaJSReactVirtualized
    )
    val ScalaJSReactDraggable   = Def.setting(
      "io.github.cquiroz.react" %%% "react-draggable" % LibraryVersions.scalaJSReactDraggable
    )
    val ScalaJSReactSortable    = Def.setting(
      "io.github.cquiroz.react" %%% "react-sortable-hoc" % LibraryVersions.scalaJSReactSortable
    )
    val ScalaJSReactClipboard   = Def.setting(
      "io.github.cquiroz.react" %%% "react-clipboard" % LibraryVersions.scalaJSReactClipboard
    )
    val BooPickle               = Def.setting("io.suzaku" %%% "boopickle" % LibraryVersions.booPickle)
    val JavaTimeJS              =
      Def.setting("io.github.cquiroz" %%% "scala-java-time" % LibraryVersions.javaTimeJS)
    val GeminiLocales           =
      Def.setting("edu.gemini" %%% "gemini-locales" % LibraryVersions.geminiLocales)
    val PPrint                  = Def.setting("com.lihaoyi" %%% "pprint" % LibraryVersions.pprint)

    // OCS Libraries, these should become modules in the future
    val SpModelCore = "edu.gemini.ocs" %% "edu-gemini-spmodel-core" % LibraryVersions.ocsVersion
    val SeqexecOdb  = Seq(
      "edu.gemini.ocs" %% "edu-gemini-seqexec-odb" % LibraryVersions.ocsVersion,
      ("dom4j"          % "dom4j"                  % "1.5.1")
        .exclude("jaxen", "jaxen")
        .exclude("jaxme", "jaxme-api")
        .exclude("msv", "xsdlib")
        .exclude("msv", "relaxngDatatype")
        .exclude("pull-parser", "pull-parser")
        .exclude("stax", "stax")
        .exclude("xml-apis", "xml-apis")
        .exclude("xpp3", "xpp3")
    )
    val POT         = "edu.gemini.ocs" %% "edu-gemini-pot"          % LibraryVersions.ocsVersion
    val TRPC        = "edu.gemini.ocs" %% "edu-gemini-util-trpc"    % LibraryVersions.ocsVersion
    val WDBAClient  = Seq(
      "edu.gemini.ocs"   %% "edu-gemini-wdba-session-client" % LibraryVersions.ocsVersion,
      "org.apache.xmlrpc" % "xmlrpc-client"                  % LibraryVersions.apacheXMLRPC
    )

    val JAXB = Seq("javax.xml.bind" % "jaxb-api" % LibraryVersions.jaxb,
                   "org.glassfish.jaxb" % "jaxb-runtime" % LibraryVersions.jaxb,
                   "org.glassfish.jaxb" % "jaxb-xjc" % LibraryVersions.jaxb
    )

    // GIAPI Libraries
    val EpicsService       = "edu.gemini.epics" % "epics-service" % LibraryVersions.epicsService
    val GmpCommandsRecords =
      "edu.gemini.gmp" % "gmp-commands-records" % LibraryVersions.gmpCommandRecords
    val GiapiJmsUtil     = "edu.gemini.aspen" % "giapi-jms-util" % LibraryVersions.giapiJmsUtil
    val GiapiJmsProvider =
      "edu.gemini.jms" % "jms-activemq-provider" % LibraryVersions.giapiJmsProvider
    val Giapi               = "edu.gemini.aspen" % "giapi" % LibraryVersions.giapi
    val GiapiCommandsClient =
      "edu.gemini.aspen.gmp" % "gmp-commands-jms-client" % LibraryVersions.giapiCommandsClient
    val GiapiStatusService =
      "edu.gemini.aspen" % "giapi-status-service" % LibraryVersions.giapiStatusService
    val GmpStatusGateway =
      "edu.gemini.aspen.gmp" % "gmp-status-gateway" % LibraryVersions.gmpStatusGateway
    val GmpStatusDatabase =
      "edu.gemini.aspen.gmp" % "gmp-statusdb" % LibraryVersions.gmpStatusDatabase
    val GmpCmdJmsBridge =
      "edu.gemini.aspen.gmp" % "gmp-commands-jms-bridge" % LibraryVersions.gmpCmdClientBridge
    val Guava = "com.google.guava" % "guava" % LibraryVersions.guava

    // Lucuma Libraries
    val LucumaCore = Def.setting(
      Seq(
        "edu.gemini" %%% "lucuma-core"         % LibraryVersions.lucumaCore,
        "edu.gemini" %%% "lucuma-core-testkit" % LibraryVersions.lucumaCore
      )
    )
    val LucumaUI   = Def.setting("edu.gemini" %%% "lucuma-ui" % LibraryVersions.lucumaUI)

    val Clue = "edu.gemini" %% "clue-http4s-jdk-client" % LibraryVersions.clue

    val Sttp = Def.setting(
      Seq(
        "com.softwaremill.sttp.client3" %%% "core" % LibraryVersions.sttp,
        "com.softwaremill.sttp.client3" %%% "circe" % LibraryVersions.sttp,
        "com.softwaremill.sttp.client3" %%% "cats" % LibraryVersions.sttp
      )
    )
  }

  object PluginVersions {
    // Compiler plugins
    val kpVersion        = "0.11.3"
    val betterMonadicFor = "0.3.1"
  }

  object Plugins {
    val kindProjectorPlugin =
      ("org.typelevel" % "kind-projector" % PluginVersions.kpVersion).cross(CrossVersion.full)
    val betterMonadicForPlugin =
      "com.olegpy" %% "better-monadic-for" % PluginVersions.betterMonadicFor
  }

}<|MERGE_RESOLUTION|>--- conflicted
+++ resolved
@@ -81,13 +81,8 @@
     val jaxb                = "2.3.1"
 
     // Gemini Libraries
-<<<<<<< HEAD
-    val lucumaCore          = "0.10.1"
-    val lucumaUI            = "0.13.2"
-=======
     val lucumaCore          = "0.8.1"
     val lucumaUI            = "0.15.1"
->>>>>>> 286d05d5
 
     // Clue
     val clue                = "0.16.0"
