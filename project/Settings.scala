--- conflicted
+++ resolved
@@ -51,13 +51,8 @@
     val pprint        = "0.9.4"
 
     // Gemini Libraries
-<<<<<<< HEAD
-    val lucumaCore    = "0.146.0"
+    val lucumaCore    = "0.147.1"
     val lucumaServers = "0.51.0"
-=======
-    val lucumaCore    = "0.147.1"
-    val lucumaServers = "0.50.1"
->>>>>>> 5c852352
 
     // Gemini UI Libraries
     val crystal         = "0.49.0"
