import sbt._
import java.lang.{ Runtime => JRuntime }
import org.portablescala.sbtplatformdeps.PlatformDepsPlugin.autoImport._

/**
 * Application settings and dependencies
 */
object Settings {

  /** Library versions */
  object LibraryVersions {
    // ScalaJS libraries
    val scalaDom                = "2.2.0"
    val scalajsReact            = "2.1.1"
    val booPickle               = "1.4.0"
    val diode                   = "1.2.0-RC4"
    val javaTimeJS              = "2.4.0"
    val scalaJSReactCommon      = "0.17.0"
    val scalaJSSemanticUI       = "0.16.0"
    val scalaJSReactVirtualized = "0.13.1"
    val scalaJSReactClipboard   = "1.5.1"
    val scalaJSReactDraggable   = "0.16.0"
    val scalaJSReactSortable    = "0.5.2"

    // Scala libraries
    val catsEffectVersion   = "3.3.14"
<<<<<<< HEAD
    val catsVersion         = "2.7.0"
    val mouseVersion        = "1.0.7"
=======
    val catsVersion         = "2.8.0"
    val mouseVersion        = "1.1.0"
>>>>>>> e8ab5513
    val fs2Version          = "3.2.12"
    val shapelessVersion    = "2.3.9"
    val scalaParsersVersion = "1.1.2"
    val scalaXml            = "1.2.0"
    val catsTime            = "0.4.0"

    val http4sVersion                  = "0.23.14-27-fd0137d-SNAPSHOT"
    val http4sBlazeVersion             = "0.23.12"
    val http4sJdkHttpClientVersion     = "0.7.0"
    val http4sBoopickleVersion         = "0.23.11"
    val http4sPrometheusMetricsVersion = "0.23.12"
    val http4sScalaXmlVersion          = "0.23.12"

    val squants        = "1.8.3"
    val commonsHttp    = "3.1"
    val unboundId      = "3.2.1"
    val jwt            = "5.0.0"
    val slf4j          = "1.7.36"
    val log4s          = "1.10.0"
    val log4cats       = "2.4.0"
    val log4catsLevel  = "0.3.1"
    val logback        = "1.2.11"
    val janino         = "3.1.7"
    val logstash       = "7.0"
    val pureConfig     = "0.17.1"
    val monocleVersion = "3.1.0"
    val circeVersion   = "0.14.2"
    val doobieVersion  = "0.6.0"
    val flywayVersion  = "6.0.4"

    // test libraries
    val xmlUnit                = "1.6"
    val jUnitInterface         = "0.13.2"
    val scalaMock              = "5.2.0"
    val munitVersion           = "0.7.29"
    val munitDisciplineVersion = "1.0.9"
    val munitCatsEffectVersion = "1.0.7"

    // Pure JS libraries
    val fomanticUI = "2.8.7"
    val ocsVersion = "2022101.1.1"

    val apacheXMLRPC        = "3.1.3"
    val opencsv             = "2.3"
    val epicsService        = "1.0.7"
    val gmpCommandRecords   = "0.7.7"
    val acm                 = "0.1.1"
    val giapi               = "1.1.7"
    val giapiJmsUtil        = "0.5.7"
    val giapiJmsProvider    = "1.6.7"
    val giapiCommandsClient = "0.2.7"
    val giapiStatusService  = "0.6.7"
    val gmpStatusGateway    = "0.3.7"
    val gmpStatusDatabase   = "0.3.7"
    val gmpCmdClientBridge  = "0.6.7"
    val guava               = "31.0.1-jre"
    val prometheusClient    = "0.16.0"
    val geminiLocales       = "0.7.0"
    val pprint              = "0.7.3"
    val jaxb                = "2.3.1"

    // Gemini Libraries
    val lucumaCore    = "0.45.0"
    val lucumaUI      = "0.39.0"
    val lucumaSchemas = "0.33.0"

    // Clue
    val clue = "0.23.1"

    val sttp = "3.7.4"
  }

  /**
   * Global libraries
   */
  object Libraries {
    // Test Libraries
    val TestLibs       = Def.setting(
      "org.typelevel" %%% "cats-testkit-scalatest" % "2.1.5" % "test"
    )
    val MUnit          = Def.setting(
      Seq(
        "org.scalameta" %%% "munit"               % LibraryVersions.munitVersion           % Test,
        "org.typelevel" %%% "munit-cats-effect-3" % LibraryVersions.munitCatsEffectVersion % Test,
        "org.typelevel" %%% "discipline-munit"    % LibraryVersions.munitDisciplineVersion % Test
      )
    )
    val XmlUnit        = "xmlunit" % "xmlunit" % LibraryVersions.xmlUnit % "test"
    val JUnitInterface =
      "com.github.sbt" % "junit-interface" % LibraryVersions.jUnitInterface % "test"
    val ScalaMock   = "org.scalamock"     %% "scalamock"          % LibraryVersions.scalaMock  % "test"
    // Server side libraries
    val Cats        = Def.setting("org.typelevel" %%% "cats-core" % LibraryVersions.catsVersion)
    val CatsEffect  =
      Def.setting("org.typelevel" %%% "cats-effect" % LibraryVersions.catsEffectVersion)
    val Fs2         = "co.fs2"            %% "fs2-core"           % LibraryVersions.fs2Version
    val Fs2IO       = "co.fs2"            %% "fs2-io"             % LibraryVersions.fs2Version % "test"
    val Mouse       = Def.setting("org.typelevel" %%% "mouse" % LibraryVersions.mouseVersion)
    val Shapeless   = Def.setting("com.chuusai" %%% "shapeless" % LibraryVersions.shapelessVersion)
    val CommonsHttp = "commons-httpclient" % "commons-httpclient" % LibraryVersions.commonsHttp
    val UnboundId   =
      "com.unboundid" % "unboundid-ldapsdk-minimal-edition" % LibraryVersions.unboundId
    val JwtCore          = "com.pauldijou" %% "jwt-core"     % LibraryVersions.jwt
    val JwtCirce         = "com.pauldijou" %% "jwt-circe"    % LibraryVersions.jwt
    val Slf4j            = "org.slf4j"      % "slf4j-api"    % LibraryVersions.slf4j
    val JuliSlf4j        = "org.slf4j"      % "jul-to-slf4j" % LibraryVersions.slf4j
    val NopSlf4j         = "org.slf4j"      % "slf4j-nop"    % LibraryVersions.slf4j
    val CatsTime         = Def.setting(
      "io.chrisdavenport" %%% "cats-time" % LibraryVersions.catsTime % "compile->compile;test->test"
    )
    val Log4Cats         = Def.setting("org.typelevel" %%% "log4cats-slf4j" % LibraryVersions.log4cats)
    val Log4CatsNoop     =
      Def.setting("org.typelevel" %%% "log4cats-noop" % LibraryVersions.log4cats % "test")
    val Logback          = Seq(
      "ch.qos.logback"      % "logback-core"    % LibraryVersions.logback,
      "ch.qos.logback"      % "logback-classic" % LibraryVersions.logback,
      "org.codehaus.janino" % "janino"          % LibraryVersions.janino
    )
    val Log4s            = Def.setting("org.log4s" %%% "log4s" % LibraryVersions.log4s)
    val Log4CatsLogLevel = Def.setting(
      Seq(
        "org.typelevel" %%% "log4cats-core"     % LibraryVersions.log4cats,
        "com.rpiaggio"  %%% "log4cats-loglevel" % LibraryVersions.log4catsLevel
      )
    )
    val PrometheusClient =
      "io.prometheus" % "simpleclient_common" % LibraryVersions.prometheusClient
    val Logging         = Def.setting(Seq(JuliSlf4j, Log4s.value) ++ Logback)
    val PureConfig      = Seq(
      "com.github.pureconfig" %% "pureconfig"             % LibraryVersions.pureConfig,
      "com.github.pureconfig" %% "pureconfig-cats"        % LibraryVersions.pureConfig,
      "com.github.pureconfig" %% "pureconfig-cats-effect" % LibraryVersions.pureConfig
    )
    val OpenCSV         = "net.sf.opencsv" % "opencsv" % LibraryVersions.opencsv
    val Squants         = Def.setting("org.typelevel" %%% "squants" % LibraryVersions.squants)
    val ScalaXml        =
      Def.setting("org.scala-lang.modules" %%% "scala-xml" % LibraryVersions.scalaXml)
    val Http4s          = Seq("org.http4s" %% "http4s-dsl" % LibraryVersions.http4sVersion,
                     "org.http4s" %% "http4s-blaze-server" % LibraryVersions.http4sBlazeVersion
    )
    val Http4sClient    = Seq(
      "org.http4s" %% "http4s-dsl"             % LibraryVersions.http4sVersion,
      "org.http4s" %% "http4s-jdk-http-client" % LibraryVersions.http4sJdkHttpClientVersion
    )
    val Http4sBoopickle =
      "org.http4s" %% "http4s-boopickle" % LibraryVersions.http4sBoopickleVersion
    val Http4sCore       = "org.http4s" %% "http4s-core"      % LibraryVersions.http4sVersion
    val Http4sServer     = "org.http4s" %% "http4s-server"    % LibraryVersions.http4sVersion
    val Http4sCirce      = "org.http4s" %% "http4s-circe"     % LibraryVersions.http4sVersion
    val Http4sXml        = "org.http4s" %% "http4s-scala-xml" % LibraryVersions.http4sScalaXmlVersion
    val Http4sPrometheus =
      "org.http4s" %% "http4s-prometheus-metrics" % LibraryVersions.http4sPrometheusMetricsVersion
    val Monocle = Def.setting(
      Seq(
        "dev.optics" %%% "monocle-core"   % LibraryVersions.monocleVersion,
        "dev.optics" %%% "monocle-macro"  % LibraryVersions.monocleVersion,
        "dev.optics" %%% "monocle-unsafe" % LibraryVersions.monocleVersion,
        "dev.optics" %%% "monocle-law"    % LibraryVersions.monocleVersion
      )
    )
    val Circe   = Def.setting(
      Seq(
        "io.circe" %%% "circe-core"    % LibraryVersions.circeVersion,
        "io.circe" %%% "circe-generic" % LibraryVersions.circeVersion,
        "io.circe" %%% "circe-parser"  % LibraryVersions.circeVersion,
        "io.circe" %%% "circe-testing" % LibraryVersions.circeVersion % "test"
      )
    )

    // Client Side JS libraries
    val ReactScalaJS            = Def.setting(
      Seq(
        "com.github.japgolly.scalajs-react" %%% "core"               % LibraryVersions.scalajsReact,
        "com.github.japgolly.scalajs-react" %%% "extra"              % LibraryVersions.scalajsReact,
        "com.github.japgolly.scalajs-react" %%% "extra-ext-monocle3" % LibraryVersions.scalajsReact,
        "com.github.japgolly.scalajs-react" %%% "core-ext-cats"      % LibraryVersions.scalajsReact
      )
    )
    val Diode                   = Def.setting(
      Seq(
        "io.suzaku" %%% "diode"       % LibraryVersions.diode,
        "io.suzaku" %%% "diode-react" % LibraryVersions.diode
      )
    )
    val ScalaJSDom              = Def.setting("org.scala-js" %%% "scalajs-dom" % LibraryVersions.scalaDom)
    val ScalaJSReactCommon      =
      Def.setting("io.github.cquiroz.react" %%% "common" % LibraryVersions.scalaJSReactCommon)
    val ScalaJSReactCats        =
      Def.setting("io.github.cquiroz.react" %%% "cats" % LibraryVersions.scalaJSReactCommon)
    val ScalaJSReactSemanticUI  = Def.setting(
      "io.github.cquiroz.react" %%% "react-semantic-ui" % LibraryVersions.scalaJSSemanticUI
    )
    val ScalaJSReactVirtualized = Def.setting(
      "io.github.cquiroz.react" %%% "react-virtualized" % LibraryVersions.scalaJSReactVirtualized
    )
    val ScalaJSReactDraggable   = Def.setting(
      "io.github.cquiroz.react" %%% "react-draggable" % LibraryVersions.scalaJSReactDraggable
    )
    val ScalaJSReactSortable    = Def.setting(
      "io.github.cquiroz.react" %%% "react-sortable-hoc" % LibraryVersions.scalaJSReactSortable
    )
    val ScalaJSReactClipboard   = Def.setting(
      "io.github.cquiroz.react" %%% "react-clipboard" % LibraryVersions.scalaJSReactClipboard
    )
    val BooPickle               = Def.setting("io.suzaku" %%% "boopickle" % LibraryVersions.booPickle)
    val JavaTimeJS              =
      Def.setting("io.github.cquiroz" %%% "scala-java-time" % LibraryVersions.javaTimeJS)
    val GeminiLocales           =
      Def.setting("edu.gemini" %%% "gemini-locales" % LibraryVersions.geminiLocales)
    val PPrint                  = Def.setting("com.lihaoyi" %%% "pprint" % LibraryVersions.pprint)

    // OCS Libraries, these should become modules in the future
    val SpModelCore = "edu.gemini.ocs" %% "edu-gemini-spmodel-core" % LibraryVersions.ocsVersion
    val SeqexecOdb  = Seq(
      "edu.gemini.ocs" %% "edu-gemini-seqexec-odb" % LibraryVersions.ocsVersion,
      ("dom4j"          % "dom4j"                  % "1.6.1")
        .exclude("jaxen", "jaxen")
        .exclude("jaxme", "jaxme-api")
        .exclude("msv", "xsdlib")
        .exclude("msv", "relaxngDatatype")
        .exclude("pull-parser", "pull-parser")
        .exclude("stax", "stax")
        .exclude("xml-apis", "xml-apis")
        .exclude("xpp3", "xpp3")
    )
    val POT         = "edu.gemini.ocs" %% "edu-gemini-pot"          % LibraryVersions.ocsVersion
    val TRPC        = "edu.gemini.ocs" %% "edu-gemini-util-trpc"    % LibraryVersions.ocsVersion
    val WDBAClient  = Seq(
      "edu.gemini.ocs"   %% "edu-gemini-wdba-session-client" % LibraryVersions.ocsVersion,
      "org.apache.xmlrpc" % "xmlrpc-client"                  % LibraryVersions.apacheXMLRPC
    )

    val JAXB = Seq(
      "javax.xml.bind"     % "jaxb-api"     % LibraryVersions.jaxb,
      "org.glassfish.jaxb" % "jaxb-runtime" % LibraryVersions.jaxb,
      "org.glassfish.jaxb" % "jaxb-xjc"     % LibraryVersions.jaxb
    )

    // GIAPI Libraries
    val EpicsService       = "edu.gemini.epics" % "epics-service" % LibraryVersions.epicsService
    val GmpCommandsRecords =
      "edu.gemini.gmp" % "gmp-commands-records" % LibraryVersions.gmpCommandRecords
    val GiapiJmsUtil     = "edu.gemini.aspen" % "giapi-jms-util" % LibraryVersions.giapiJmsUtil
    val GiapiJmsProvider =
      "edu.gemini.jms" % "jms-activemq-provider" % LibraryVersions.giapiJmsProvider
    val Giapi               = "edu.gemini.aspen" % "giapi" % LibraryVersions.giapi
    val GiapiCommandsClient =
      "edu.gemini.aspen.gmp" % "gmp-commands-jms-client" % LibraryVersions.giapiCommandsClient
    val GiapiStatusService =
      "edu.gemini.aspen" % "giapi-status-service" % LibraryVersions.giapiStatusService
    val GmpStatusGateway =
      "edu.gemini.aspen.gmp" % "gmp-status-gateway" % LibraryVersions.gmpStatusGateway
    val GmpStatusDatabase =
      "edu.gemini.aspen.gmp" % "gmp-statusdb" % LibraryVersions.gmpStatusDatabase
    val GmpCmdJmsBridge =
      "edu.gemini.aspen.gmp" % "gmp-commands-jms-bridge" % LibraryVersions.gmpCmdClientBridge
    val Guava = "com.google.guava" % "guava" % LibraryVersions.guava
    val ACM   = "edu.gemini"      %% "acm"   % LibraryVersions.acm

    // Lucuma Libraries
    val LucumaCore    = Def.setting(
      Seq(
        "edu.gemini" %%% "lucuma-core"         % LibraryVersions.lucumaCore,
        "edu.gemini" %%% "lucuma-core-testkit" % LibraryVersions.lucumaCore
      )
    )
    val LucumaUI      = Def.setting("edu.gemini" %%% "lucuma-ui" % LibraryVersions.lucumaUI)
    val LucumaSchemas = "edu.gemini" %% "lucuma-schemas" % LibraryVersions.lucumaSchemas

    val Clue          = "edu.gemini" %% "clue-core"              % LibraryVersions.clue
    val ClueHttp4s    = "edu.gemini" %% "clue-http4s" % LibraryVersions.clue
    val ClueGenerator = "edu.gemini" %% "clue-generator"         % LibraryVersions.clue

    val Sttp = Def.setting(
      Seq(
        "com.softwaremill.sttp.client3" %%% "core"  % LibraryVersions.sttp,
        "com.softwaremill.sttp.client3" %%% "circe" % LibraryVersions.sttp,
        "com.softwaremill.sttp.client3" %%% "cats"  % LibraryVersions.sttp
      )
    )
  }

  object PluginVersions {
    // Compiler plugins
    val kpVersion        = "0.13.2"
    val betterMonadicFor = "0.3.1"
  }

  object Plugins {
    val kindProjectorPlugin =
      ("org.typelevel" % "kind-projector" % PluginVersions.kpVersion).cross(CrossVersion.full)
    val betterMonadicForPlugin =
      "com.olegpy" %% "better-monadic-for" % PluginVersions.betterMonadicFor
  }

}<|MERGE_RESOLUTION|>--- conflicted
+++ resolved
@@ -24,13 +24,8 @@
 
     // Scala libraries
     val catsEffectVersion   = "3.3.14"
-<<<<<<< HEAD
-    val catsVersion         = "2.7.0"
-    val mouseVersion        = "1.0.7"
-=======
     val catsVersion         = "2.8.0"
     val mouseVersion        = "1.1.0"
->>>>>>> e8ab5513
     val fs2Version          = "3.2.12"
     val shapelessVersion    = "2.3.9"
     val scalaParsersVersion = "1.1.2"
