--- conflicted
+++ resolved
@@ -49,13 +49,8 @@
     val pprint        = "0.8.1"
 
     // Gemini Libraries
-<<<<<<< HEAD
-    val lucumaCore      = "0.95.1"
+    val lucumaCore      = "0.95.2"
     val lucumaUI        = "0.98.0"
-=======
-    val lucumaCore      = "0.95.2"
-    val lucumaUI        = "0.97.0"
->>>>>>> 561202ff
     val lucumaSchemas   = "0.81.0"
     val lucumaSSO       = "0.6.16"
     val lucumaODBSchema = "0.11.4"
