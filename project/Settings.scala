import sbt.*
import java.lang.{Runtime => JRuntime}
import org.portablescala.sbtplatformdeps.PlatformDepsPlugin.autoImport.*

/**
 * Application settings and dependencies
 */
object Settings {

  /** Library versions */
  object LibraryVersions {
    // Scala libraries
    val catsEffectVersion = "3.5.4"
    val catsVersion       = "2.12.0"
    val kittens           = "3.3.0"
    val mouseVersion      = "1.3.2"
    val fs2Version        = "3.10.2"
    val scalaXml          = "1.2.0"
    val catsTime          = "0.5.1"
    val catsParseVersion  = "1.0.0"

    val http4sVersion              = "0.23.24-25-e71f1b1-SNAPSHOT"
    val http4sDomVersion           = "0.2.11"
    val http4sJdkHttpClientVersion = "0.9.1"
    val http4sScalaXmlVersion      = "0.23.14"

    val coulomb          = "0.8.0"
    val commonsHttp      = "3.1"
    val unboundId        = "3.2.1"
    val jwt              = "10.0.1"
    val slf4j            = "2.0.16"
    val log4cats         = "2.7.0"
    val log4catsLogLevel = "0.3.1"
    val logback          = "1.5.7"
    val janino           = "3.1.12"
    val pureConfig       = "0.17.7"
    val monocleVersion   = "3.3.0"
    val circeVersion     = "0.14.9"

    // test libraries
    val jUnitInterface         = "0.13.2"
    val munitVersion           = "1.0.1"
    val munitDisciplineVersion = "2.0.0"
    val munitCatsEffectVersion = "2.0.0"

    val acm           = "0.1.1"
    val giapiScala    = "0.2.3"
    val geminiLocales = "0.7.0"
    val pprint        = "0.9.0"

    // Gemini Libraries
    val lucumaCore      = "0.103.0"
    val lucumaUI        = "0.114.0"
    val lucumaSchemas   = "0.93.1"
<<<<<<< HEAD
    val lucumaSSO       = "0.6.23"
    val lucumaODBSchema = "0.11.10"
=======
    val lucumaSSO       = "0.6.20"
    val lucumaODBSchema = "0.11.14"
>>>>>>> 782ebfa2

    // Clue
    val clue = "0.40.0"

    // ScalaJS libraries
    val crystal      = "0.42.1"
    val javaTimeJS   = "2.6.0"
    val lucumaReact  = "0.70.0"
    val scalaDom     = "2.3.0"
    val scalajsReact = "3.0.0-beta6"
  }

  /**
   * Global libraries
   */
  object Libraries {
    // Test Libraries
    val MUnit          = Def.setting(
      Seq(
        "org.scalameta" %%% "munit"             % LibraryVersions.munitVersion           % Test,
        "org.typelevel" %%% "munit-cats-effect" % LibraryVersions.munitCatsEffectVersion % Test,
        "org.typelevel" %%% "discipline-munit"  % LibraryVersions.munitDisciplineVersion % Test
      )
    )
    val JUnitInterface =
      "com.github.sbt" % "junit-interface" % LibraryVersions.jUnitInterface % "test"
    // Server side libraries
    val Cats       = Def.setting(
      Seq(
        "org.typelevel" %%% "cats-core"    % LibraryVersions.catsVersion,
        "org.typelevel" %%% "cats-testkit" % LibraryVersions.catsVersion % Test
      )
    )
    val Kittens    = Def.setting("org.typelevel" %%% "kittens" % LibraryVersions.kittens)
    val CatsEffect =
      Def.setting("org.typelevel" %%% "cats-effect" % LibraryVersions.catsEffectVersion)
    val Fs2        = Def.setting("co.fs2" %%% "fs2-core" % LibraryVersions.fs2Version)
    val Fs2IO      = "co.fs2" %% "fs2-io" % LibraryVersions.fs2Version % "test"
    val Mouse      = Def.setting("org.typelevel" %%% "mouse" % LibraryVersions.mouseVersion)
    val UnboundId  =
      "com.unboundid" % "unboundid-ldapsdk-minimal-edition" % LibraryVersions.unboundId
    val JwtCore   = "com.github.jwt-scala" %% "jwt-core"     % LibraryVersions.jwt
    val JwtCirce  = "com.github.jwt-scala" %% "jwt-circe"    % LibraryVersions.jwt
    val Slf4j     = "org.slf4j"             % "slf4j-api"    % LibraryVersions.slf4j
    val JuliSlf4j = "org.slf4j"             % "jul-to-slf4j" % LibraryVersions.slf4j
    val NopSlf4j  = "org.slf4j"             % "slf4j-nop"    % LibraryVersions.slf4j
    val CatsTime  = Def.setting(
      "org.typelevel" %%% "cats-time-testkit" % LibraryVersions.catsTime % Test
    )

    val CatsParse        = Def.setting(
      "org.typelevel" %%% "cats-parse" % LibraryVersions.catsParseVersion
    )
    val Log4Cats         = Def.setting("org.typelevel" %%% "log4cats-slf4j" % LibraryVersions.log4cats)
    val Log4CatsNoop     =
      Def.setting("org.typelevel" %%% "log4cats-noop" % LibraryVersions.log4cats % "test")
    val Logback          = Seq(
      "ch.qos.logback"      % "logback-core"    % LibraryVersions.logback,
      "ch.qos.logback"      % "logback-classic" % LibraryVersions.logback,
      "org.codehaus.janino" % "janino"          % LibraryVersions.janino
    )
    val Log4CatsLogLevel = Def.setting(
      Seq(
        "org.typelevel" %%% "log4cats-core"     % LibraryVersions.log4cats,
        "com.rpiaggio"  %%% "log4cats-loglevel" % LibraryVersions.log4catsLogLevel
      )
    )
    val Logging          = Def.setting(Seq(JuliSlf4j) ++ Logback)
    val PureConfig       = Seq(
      "com.github.pureconfig" %% "pureconfig-core"        % LibraryVersions.pureConfig,
      "com.github.pureconfig" %% "pureconfig-cats"        % LibraryVersions.pureConfig,
      "com.github.pureconfig" %% "pureconfig-cats-effect" % LibraryVersions.pureConfig,
      "com.github.pureconfig" %% "pureconfig-http4s"      % LibraryVersions.pureConfig,
      "com.github.pureconfig" %% "pureconfig-ip4s"        % LibraryVersions.pureConfig
    )
    val Coulomb          = Def.setting(
      Seq(
        "com.manyangled" %%% "coulomb-core"    % LibraryVersions.coulomb,
        "com.manyangled" %%% "coulomb-units"   % LibraryVersions.coulomb,
        "com.manyangled" %%% "coulomb-testkit" % LibraryVersions.coulomb % Test
      )
    )
    val ScalaXml         =
      Def.setting("org.scala-lang.modules" %%% "scala-xml" % LibraryVersions.scalaXml)
    val Http4s           = Seq(
      "org.http4s" %% "http4s-dsl"          % LibraryVersions.http4sVersion,
      "org.http4s" %% "http4s-ember-server" % LibraryVersions.http4sVersion
    )
    val Http4sClient     = Def.setting(
      "org.http4s" %%% "http4s-client" % LibraryVersions.http4sVersion
    )
    val Http4sJDKClient  =
      Def.setting(
        Seq(
          "org.http4s" %% "http4s-dsl"             % LibraryVersions.http4sVersion,
          "org.http4s" %% "http4s-jdk-http-client" % LibraryVersions.http4sJdkHttpClientVersion
        )
      )
    val Http4sServer     = "org.http4s" %% "http4s-server"    % LibraryVersions.http4sVersion
    val Http4sCore       = Def.setting(
      "org.http4s" %%% "http4s-core" % LibraryVersions.http4sVersion
    )
    val Http4sCirce      = Def.setting(
      "org.http4s" %%% "http4s-circe" % LibraryVersions.http4sVersion
    )
    val Http4sLaws       = Def.setting(
      "org.http4s" %%% "http4s-laws" % LibraryVersions.http4sVersion
    )
    val Http4sDom        = Def.setting("org.http4s" %%% "http4s-dom" % LibraryVersions.http4sDomVersion)
    val Http4sXml        = "org.http4s" %% "http4s-scala-xml" % LibraryVersions.http4sScalaXmlVersion
    val Monocle          = Def.setting(
      Seq(
        "dev.optics" %%% "monocle-core"   % LibraryVersions.monocleVersion,
        "dev.optics" %%% "monocle-macro"  % LibraryVersions.monocleVersion,
        "dev.optics" %%% "monocle-unsafe" % LibraryVersions.monocleVersion,
        "dev.optics" %%% "monocle-law"    % LibraryVersions.monocleVersion
      )
    )
    val Circe            = Def.setting(
      Seq(
        "io.circe" %%% "circe-core"    % LibraryVersions.circeVersion,
        "io.circe" %%% "circe-generic" % LibraryVersions.circeVersion,
        "io.circe" %%% "circe-parser"  % LibraryVersions.circeVersion,
        "io.circe" %%% "circe-refined" % LibraryVersions.circeVersion,
        "io.circe" %%% "circe-testing" % LibraryVersions.circeVersion % "test"
      )
    )

    // Client Side JS libraries
    val Crystal = Def.setting(
      Seq(
        "edu.gemini" %%% "crystal"         % LibraryVersions.crystal,
        "edu.gemini" %%% "crystal-testkit" % LibraryVersions.crystal % Test
      )
    )

    val LucumaReact    = Def.setting(
      Seq(
        "edu.gemini" %%% "lucuma-react-common"         % LibraryVersions.lucumaReact,
        "edu.gemini" %%% "lucuma-react-font-awesome"   % LibraryVersions.lucumaReact,
        "edu.gemini" %%% "lucuma-react-tanstack-table" % LibraryVersions.lucumaReact,
        "edu.gemini" %%% "lucuma-react-prime-react"    % LibraryVersions.lucumaReact // Must be last, lest we hit a compiler snag
      )
    )
    val ScalaJSReactIO = Def.setting(
      Seq(
        "com.github.japgolly.scalajs-react" %%% "core-bundle-cb_io"        % LibraryVersions.scalajsReact,
        "com.github.japgolly.scalajs-react" %%% "extra"                    % LibraryVersions.scalajsReact,
        "com.github.japgolly.scalajs-react" %%% "extra-ext-monocle3"       % LibraryVersions.scalajsReact,
        "com.github.japgolly.scalajs-react" %%% "callback-ext-cats_effect" % LibraryVersions.scalajsReact
      )
    )
    val ReactScalaJS   = Def.setting(
      Seq(
        "com.github.japgolly.scalajs-react" %%% "core"               % LibraryVersions.scalajsReact,
        "com.github.japgolly.scalajs-react" %%% "extra"              % LibraryVersions.scalajsReact,
        "com.github.japgolly.scalajs-react" %%% "extra-ext-monocle3" % LibraryVersions.scalajsReact,
        "com.github.japgolly.scalajs-react" %%% "core-ext-cats"      % LibraryVersions.scalajsReact
      )
    )
    val ScalaJSDom     = Def.setting("org.scala-js" %%% "scalajs-dom" % LibraryVersions.scalaDom)
    val JavaTimeJS     =
      Def.setting("io.github.cquiroz" %%% "scala-java-time" % LibraryVersions.javaTimeJS)
    val GeminiLocales  =
      Def.setting("edu.gemini" %%% "gemini-locales" % LibraryVersions.geminiLocales)
    val PPrint         = Def.setting("com.lihaoyi" %%% "pprint" % LibraryVersions.pprint)

    // GIAPI Libraries
    val GiapiScala = "edu.gemini" %% "giapi"    % LibraryVersions.giapiScala
    val ACM        = "edu.gemini"  % "acm_2.13" % LibraryVersions.acm

    // Lucuma Libraries
    val LucumaCore = Def.setting(
      Seq(
        "edu.gemini" %%% "lucuma-core"         % LibraryVersions.lucumaCore,
        "edu.gemini" %%% "lucuma-core-testkit" % LibraryVersions.lucumaCore
      )
    )

    val LucumaUI = Def.setting(
      Seq(
        "edu.gemini" %%% "lucuma-ui"         % LibraryVersions.lucumaUI,
        "edu.gemini" %%% "lucuma-ui-testkit" % LibraryVersions.lucumaUI % Test
      )
    )

    val LucumaSSO =
      Def.setting("edu.gemini" %%% "lucuma-sso-backend-client" % LibraryVersions.lucumaSSO)

    val LucumaSchemas   =
      Def.setting(
        Seq(
          "edu.gemini" %%% "lucuma-schemas"         % LibraryVersions.lucumaSchemas,
          "edu.gemini" %%% "lucuma-schemas-testkit" % LibraryVersions.lucumaSchemas % Test
        )
      )
    val LucumaODBSchema =
      Def.setting(
        "edu.gemini" %%% "lucuma-odb-schema" % LibraryVersions.lucumaODBSchema
      )

    val Clue          = Def.setting("edu.gemini" %%% "clue-core" % LibraryVersions.clue)
    val ClueGenerator = "edu.gemini" %% "clue-generator" % LibraryVersions.clue
    val ClueHttp4s    = "edu.gemini" %% "clue-http4s"    % LibraryVersions.clue
    val ClueJs        = Def.setting("edu.gemini" %%% "clue-scalajs" % LibraryVersions.clue)

  }

}<|MERGE_RESOLUTION|>--- conflicted
+++ resolved
@@ -52,13 +52,8 @@
     val lucumaCore      = "0.103.0"
     val lucumaUI        = "0.114.0"
     val lucumaSchemas   = "0.93.1"
-<<<<<<< HEAD
     val lucumaSSO       = "0.6.23"
-    val lucumaODBSchema = "0.11.10"
-=======
-    val lucumaSSO       = "0.6.20"
     val lucumaODBSchema = "0.11.14"
->>>>>>> 782ebfa2
 
     // Clue
     val clue = "0.40.0"
