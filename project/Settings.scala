--- conflicted
+++ resolved
@@ -51,15 +51,9 @@
     // Gemini Libraries
     val lucumaCore      = "0.99.2"
     val lucumaUI        = "0.108.1"
-<<<<<<< HEAD
-    val lucumaSchemas   = "0.88.0"
+    val lucumaSchemas   = "0.89.0"
     val lucumaSSO       = "0.6.20"
-    val lucumaODBSchema = "0.11.8"
-=======
-    val lucumaSchemas   = "0.89.0"
-    val lucumaSSO       = "0.6.18"
     val lucumaODBSchema = "0.11.9"
->>>>>>> 0112c36b
 
     // Clue
     val clue = "0.35.4"
