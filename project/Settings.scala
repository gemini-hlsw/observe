--- conflicted
+++ resolved
@@ -42,12 +42,8 @@
     val log4cats       = "2.1.1"
     val log4catsLevel  = "0.3.0"
     val logback        = "1.2.6"
-<<<<<<< HEAD
-    val janino         = "3.1.4"
+    val janino         = "3.1.6"
     val logstash       = "7.0"
-=======
-    val janino         = "3.1.6"
->>>>>>> 16841a1d
     val pureConfig     = "0.17.0"
     val monocleVersion = "3.1.0"
     val circeVersion   = "0.14.1"
