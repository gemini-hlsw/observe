--- conflicted
+++ resolved
@@ -42,12 +42,7 @@
     val commonsHttp      = "3.1"
     val unboundId        = "3.2.1"
     val jwt              = "9.4.4"
-<<<<<<< HEAD
     val slf4j            = "2.0.9"
-    val log4s            = "1.10.0"
-=======
-    val slf4j            = "2.0.7"
->>>>>>> 24441ad0
     val log4cats         = "2.6.0"
     val log4catsLogLevel = "0.3.1"
     val logback          = "1.4.11"
