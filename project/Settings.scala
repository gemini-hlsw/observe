--- conflicted
+++ resolved
@@ -52,13 +52,8 @@
     val lucumaCore      = "0.94.1"
     val lucumaUI        = "0.96.1"
     val lucumaSchemas   = "0.78.1"
-<<<<<<< HEAD
-    val lucumaSSO       = "0.6.14"
+    val lucumaSSO       = "0.6.15"
     val lucumaODBSchema = "0.11.4"
-=======
-    val lucumaSSO       = "0.6.15"
-    val lucumaODBSchema = "0.11.3"
->>>>>>> d9ab158b
 
     // Clue
     val clue = "0.35.2"
