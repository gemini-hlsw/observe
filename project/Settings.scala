import sbt.*
import java.lang.{Runtime => JRuntime}
import org.portablescala.sbtplatformdeps.PlatformDepsPlugin.autoImport.*

/**
 * Application settings and dependencies
 */
object Settings {

  /** Library versions */
  object LibraryVersions {
    // Scala libraries
    val catsEffectVersion = "3.5.7"
    val catsVersion       = "2.12.0"
    val kittens           = "3.4.0"
    val mouseVersion      = "1.3.2"
    val fs2Version        = "3.11.0"
    val scalaXml          = "1.2.0"
    val catsTime          = "0.5.1"
    val catsParseVersion  = "1.0.0"

    val http4sVersion              = "0.23.29"
    val http4sDomVersion           = "0.2.11"
    val http4sJdkHttpClientVersion = "0.9.2"
    val http4sScalaXmlVersion      = "0.23.14"
    val natchezVersion             = "0.3.7"

    val coulomb             = "0.8.0"
    val commonsHttp         = "3.1"
    val unboundId           = "3.2.1"
    val jwt                 = "10.0.1"
    val slf4j               = "2.0.16"
    val log4cats            = "2.7.0"
    val log4catsLogLevel    = "0.3.1"
    val logback             = "1.5.12"
    val janino              = "3.1.12"
    val pureConfig          = "0.17.7"
    val monocleVersion      = "3.3.0"
    val circeVersion        = "0.14.10"
    val circeRefinedVersion = "0.15.1"

    // test libraries
    val jUnitInterface         = "0.13.2"
    val munitVersion           = "1.0.2"
    val munitDisciplineVersion = "2.0.0"
    val munitCatsEffectVersion = "2.0.0"

    val acm           = "0.1.1"
    val giapiScala    = "0.2.3"
    val geminiLocales = "0.7.0"
    val pprint        = "0.9.0"

    // Gemini Libraries
<<<<<<< HEAD
    val lucumaCore      = "0.107.1"
    val lucumaUI        = "0.123.1"
    val lucumaSchemas   = "0.107.1"
    val lucumaSSO       = "0.6.27"
    val lucumaODBSchema = "0.16.1"
=======
    val lucumaCore      = "0.108.0"
    val lucumaUI        = "0.123.0"
    val lucumaSchemas   = "0.107.2"
    val lucumaSSO       = "0.6.28"
    val lucumaODBSchema = "0.16.2"
>>>>>>> 28bf3800

    // Clue
    val clue = "0.40.0"

    // ScalaJS libraries
    val crystal      = "0.45.3"
    val javaTimeJS   = "2.6.0"
    val lucumaReact  = "0.72.0"
    val scalaDom     = "2.3.0"
    val scalajsReact = "3.0.0-beta6"
  }

  /**
   * Global libraries
   */
  object Libraries {
    // Test Libraries
    val MUnit          = Def.setting(
      Seq(
        "org.scalameta" %%% "munit"             % LibraryVersions.munitVersion           % Test,
        "org.typelevel" %%% "munit-cats-effect" % LibraryVersions.munitCatsEffectVersion % Test,
        "org.typelevel" %%% "discipline-munit"  % LibraryVersions.munitDisciplineVersion % Test
      )
    )
    val JUnitInterface =
      "com.github.sbt" % "junit-interface" % LibraryVersions.jUnitInterface % "test"
    // Server side libraries
    val Cats       = Def.setting(
      Seq(
        "org.typelevel" %%% "cats-core"    % LibraryVersions.catsVersion,
        "org.typelevel" %%% "cats-testkit" % LibraryVersions.catsVersion % Test
      )
    )
    val Kittens    = Def.setting("org.typelevel" %%% "kittens" % LibraryVersions.kittens)
    val CatsEffect =
      Def.setting("org.typelevel" %%% "cats-effect" % LibraryVersions.catsEffectVersion)
    val Fs2        = Def.setting("co.fs2" %%% "fs2-core" % LibraryVersions.fs2Version)
    val Fs2IO      = "co.fs2" %% "fs2-io" % LibraryVersions.fs2Version % "test"
    val Mouse      = Def.setting("org.typelevel" %%% "mouse" % LibraryVersions.mouseVersion)
    val UnboundId  =
      "com.unboundid" % "unboundid-ldapsdk-minimal-edition" % LibraryVersions.unboundId
    val JwtCore   = "com.github.jwt-scala" %% "jwt-core"     % LibraryVersions.jwt
    val JwtCirce  = "com.github.jwt-scala" %% "jwt-circe"    % LibraryVersions.jwt
    val Slf4j     = "org.slf4j"             % "slf4j-api"    % LibraryVersions.slf4j
    val JuliSlf4j = "org.slf4j"             % "jul-to-slf4j" % LibraryVersions.slf4j
    val NopSlf4j  = "org.slf4j"             % "slf4j-nop"    % LibraryVersions.slf4j
    val CatsTime  = Def.setting(
      "org.typelevel" %%% "cats-time-testkit" % LibraryVersions.catsTime % Test
    )

    val CatsParse        = Def.setting(
      "org.typelevel" %%% "cats-parse" % LibraryVersions.catsParseVersion
    )
    val Log4Cats         = Def.setting("org.typelevel" %%% "log4cats-slf4j" % LibraryVersions.log4cats)
    val Log4CatsNoop     =
      Def.setting("org.typelevel" %%% "log4cats-noop" % LibraryVersions.log4cats % "test")
    val Logback          = Seq(
      "ch.qos.logback"      % "logback-core"    % LibraryVersions.logback,
      "ch.qos.logback"      % "logback-classic" % LibraryVersions.logback,
      "org.codehaus.janino" % "janino"          % LibraryVersions.janino
    )
    val Log4CatsLogLevel = Def.setting(
      Seq(
        "org.typelevel" %%% "log4cats-core"     % LibraryVersions.log4cats,
        "com.rpiaggio"  %%% "log4cats-loglevel" % LibraryVersions.log4catsLogLevel
      )
    )
    val Logging          = Def.setting(Seq(JuliSlf4j) ++ Logback)
    val PureConfig       = Seq(
      "com.github.pureconfig" %% "pureconfig-core"        % LibraryVersions.pureConfig,
      "com.github.pureconfig" %% "pureconfig-cats"        % LibraryVersions.pureConfig,
      "com.github.pureconfig" %% "pureconfig-cats-effect" % LibraryVersions.pureConfig,
      "com.github.pureconfig" %% "pureconfig-http4s"      % LibraryVersions.pureConfig,
      "com.github.pureconfig" %% "pureconfig-ip4s"        % LibraryVersions.pureConfig
    )
    val Coulomb          = Def.setting(
      Seq(
        "com.manyangled" %%% "coulomb-core"    % LibraryVersions.coulomb,
        "com.manyangled" %%% "coulomb-units"   % LibraryVersions.coulomb,
        "com.manyangled" %%% "coulomb-testkit" % LibraryVersions.coulomb % Test
      )
    )
    val ScalaXml         =
      Def.setting("org.scala-lang.modules" %%% "scala-xml" % LibraryVersions.scalaXml)
    val Http4s           = Seq(
      "org.http4s" %% "http4s-dsl"          % LibraryVersions.http4sVersion,
      "org.http4s" %% "http4s-ember-server" % LibraryVersions.http4sVersion
    )
    val Http4sClient     = Def.setting(
      "org.http4s" %%% "http4s-client" % LibraryVersions.http4sVersion
    )
    val Http4sJDKClient  =
      Def.setting(
        Seq(
          "org.http4s" %% "http4s-dsl"             % LibraryVersions.http4sVersion,
          "org.http4s" %% "http4s-jdk-http-client" % LibraryVersions.http4sJdkHttpClientVersion
        )
      )
    val Http4sServer     = "org.http4s" %% "http4s-server"    % LibraryVersions.http4sVersion
    val Http4sCore       = Def.setting(
      "org.http4s" %%% "http4s-core" % LibraryVersions.http4sVersion
    )
    val Http4sCirce      = Def.setting(
      "org.http4s" %%% "http4s-circe" % LibraryVersions.http4sVersion
    )
    val Http4sLaws       = Def.setting(
      "org.http4s" %%% "http4s-laws" % LibraryVersions.http4sVersion
    )
    val Http4sDom        = Def.setting("org.http4s" %%% "http4s-dom" % LibraryVersions.http4sDomVersion)
    val Http4sXml        = "org.http4s" %% "http4s-scala-xml" % LibraryVersions.http4sScalaXmlVersion
    val Monocle          = Def.setting(
      Seq(
        "dev.optics" %%% "monocle-core"   % LibraryVersions.monocleVersion,
        "dev.optics" %%% "monocle-macro"  % LibraryVersions.monocleVersion,
        "dev.optics" %%% "monocle-unsafe" % LibraryVersions.monocleVersion,
        "dev.optics" %%% "monocle-law"    % LibraryVersions.monocleVersion
      )
    )
    val Circe            = Def.setting(
      Seq(
        "io.circe" %%% "circe-core"    % LibraryVersions.circeVersion,
        "io.circe" %%% "circe-generic" % LibraryVersions.circeVersion,
        "io.circe" %%% "circe-parser"  % LibraryVersions.circeVersion,
        "io.circe" %%% "circe-refined" % LibraryVersions.circeRefinedVersion,
        "io.circe" %%% "circe-testing" % LibraryVersions.circeVersion % "test"
      )
    )

    // Client Side JS libraries
    val Crystal = Def.setting(
      Seq(
        "edu.gemini" %%% "crystal"         % LibraryVersions.crystal,
        "edu.gemini" %%% "crystal-testkit" % LibraryVersions.crystal % Test
      )
    )

    val LucumaReact    = Def.setting(
      Seq(
        "edu.gemini" %%% "lucuma-react-common"         % LibraryVersions.lucumaReact,
        "edu.gemini" %%% "lucuma-react-font-awesome"   % LibraryVersions.lucumaReact,
        "edu.gemini" %%% "lucuma-react-tanstack-table" % LibraryVersions.lucumaReact,
        "edu.gemini" %%% "lucuma-react-prime-react"    % LibraryVersions.lucumaReact // Must be last, lest we hit a compiler snag
      )
    )
    val ScalaJSReactIO = Def.setting(
      Seq(
        "com.github.japgolly.scalajs-react" %%% "core-bundle-cb_io"        % LibraryVersions.scalajsReact,
        "com.github.japgolly.scalajs-react" %%% "extra"                    % LibraryVersions.scalajsReact,
        "com.github.japgolly.scalajs-react" %%% "extra-ext-monocle3"       % LibraryVersions.scalajsReact,
        "com.github.japgolly.scalajs-react" %%% "callback-ext-cats_effect" % LibraryVersions.scalajsReact
      )
    )
    val ReactScalaJS   = Def.setting(
      Seq(
        "com.github.japgolly.scalajs-react" %%% "core"               % LibraryVersions.scalajsReact,
        "com.github.japgolly.scalajs-react" %%% "extra"              % LibraryVersions.scalajsReact,
        "com.github.japgolly.scalajs-react" %%% "extra-ext-monocle3" % LibraryVersions.scalajsReact,
        "com.github.japgolly.scalajs-react" %%% "core-ext-cats"      % LibraryVersions.scalajsReact
      )
    )
    val ScalaJSDom     = Def.setting("org.scala-js" %%% "scalajs-dom" % LibraryVersions.scalaDom)
    val JavaTimeJS     =
      Def.setting("io.github.cquiroz" %%% "scala-java-time" % LibraryVersions.javaTimeJS)
    val GeminiLocales  =
      Def.setting("edu.gemini" %%% "gemini-locales" % LibraryVersions.geminiLocales)
    val PPrint         = Def.setting("com.lihaoyi" %%% "pprint" % LibraryVersions.pprint)

    // GIAPI Libraries
    val GiapiScala = "edu.gemini" %% "giapi"    % LibraryVersions.giapiScala
    val ACM        = "edu.gemini"  % "acm_2.13" % LibraryVersions.acm

    // Lucuma Libraries
    val LucumaCore = Def.setting(
      Seq(
        "edu.gemini" %%% "lucuma-core"         % LibraryVersions.lucumaCore,
        "edu.gemini" %%% "lucuma-core-testkit" % LibraryVersions.lucumaCore
      )
    )

    val LucumaUI = Def.setting(
      Seq(
        "edu.gemini" %%% "lucuma-ui"         % LibraryVersions.lucumaUI,
        "edu.gemini" %%% "lucuma-ui-testkit" % LibraryVersions.lucumaUI % Test
      )
    )

    val LucumaSSO =
      Def.setting("edu.gemini" %%% "lucuma-sso-backend-client" % LibraryVersions.lucumaSSO)

    val LucumaSchemas   =
      Def.setting(
        Seq(
          "edu.gemini" %%% "lucuma-schemas"         % LibraryVersions.lucumaSchemas,
          "edu.gemini" %%% "lucuma-schemas-testkit" % LibraryVersions.lucumaSchemas % Test
        )
      )
    val LucumaODBSchema =
      Def.setting(
        "edu.gemini" %%% "lucuma-odb-schema" % LibraryVersions.lucumaODBSchema
      )

    val Clue          = Def.setting("edu.gemini" %%% "clue-core" % LibraryVersions.clue)
    val ClueGenerator = "edu.gemini" %% "clue-generator" % LibraryVersions.clue
    val ClueHttp4s    = "edu.gemini" %% "clue-http4s"    % LibraryVersions.clue
    val ClueJs        = Def.setting("edu.gemini" %%% "clue-scalajs" % LibraryVersions.clue)

  }

}<|MERGE_RESOLUTION|>--- conflicted
+++ resolved
@@ -51,19 +51,11 @@
     val pprint        = "0.9.0"
 
     // Gemini Libraries
-<<<<<<< HEAD
-    val lucumaCore      = "0.107.1"
+    val lucumaCore      = "0.108.0"
     val lucumaUI        = "0.123.1"
-    val lucumaSchemas   = "0.107.1"
-    val lucumaSSO       = "0.6.27"
-    val lucumaODBSchema = "0.16.1"
-=======
-    val lucumaCore      = "0.108.0"
-    val lucumaUI        = "0.123.0"
     val lucumaSchemas   = "0.107.2"
     val lucumaSSO       = "0.6.28"
     val lucumaODBSchema = "0.16.2"
->>>>>>> 28bf3800
 
     // Clue
     val clue = "0.40.0"
