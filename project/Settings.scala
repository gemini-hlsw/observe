--- conflicted
+++ resolved
@@ -82,13 +82,8 @@
     val jaxb                = "2.3.1"
 
     // Gemini Libraries
-<<<<<<< HEAD
-    val lucumaCore    = "0.14.3"
+    val lucumaCore    = "0.15.1"
     val lucumaUI      = "0.20.0"
-=======
-    val lucumaCore    = "0.15.1"
-    val lucumaUI      = "0.18.1"
->>>>>>> efd08de1
     val lucumaSchemas = "0.1.7"
 
     // Clue
