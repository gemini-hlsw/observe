import sbt._
import java.lang.{ Runtime => JRuntime }
import org.portablescala.sbtplatformdeps.PlatformDepsPlugin.autoImport._

/**
 * Application settings and dependencies
 */
object Settings {

  /** Library versions */
  object LibraryVersions {
    // ScalaJS libraries
    val scalaDom                = "2.2.0"
    val scalajsReact            = "2.0.1"
    val booPickle               = "1.4.0"
    val diode                   = "1.2.0-RC4"
    val javaTimeJS              = "2.3.0"
    val scalaJSReactCommon      = "0.14.7"
    val scalaJSSemanticUI       = "0.13.1"
    val scalaJSReactVirtualized = "0.13.1"
    val scalaJSReactClipboard   = "1.5.1"
    val scalaJSReactDraggable   = "0.14.1"
    val scalaJSReactSortable    = "0.5.2"

    // Scala libraries
<<<<<<< HEAD
    val catsEffectVersion   = "3.3.14"
    val catsVersion         = "2.7.0"
    val mouseVersion        = "1.0.7"
    val fs2Version          = "3.2.9"
    val shapelessVersion    = "2.3.9"
    val scalaParsersVersion = "1.1.2"
    val scalaXml            = "1.2.0"
    val catsTime            = "0.4.0"

    val http4sVersion  = "1.0.0-M27"
=======
    val catsEffectVersion   = "2.5.5"
    val catsVersion         = "2.7.0"
    val mouseVersion        = "1.0.7"
    val fs2Version          = "2.5.11"
    val shapelessVersion    = "2.3.9"
    val scalaParsersVersion = "1.1.2"
    val scalaXmlVerson      = "1.2.0"
    val catsTime            = "0.4.0"

    val http4sVersion  = "0.21.33"
>>>>>>> 47633649
    val squants        = "1.8.3"
    val commonsHttp    = "3.1"
    val unboundId      = "3.2.1"
    val jwt            = "5.0.0"
    val slf4j          = "1.7.36"
    val log4s          = "1.10.0"
<<<<<<< HEAD
    val log4cats       = "2.1.1"
    val log4catsLevel  = "0.3.0"
    val logback        = "1.2.11"
    val janino         = "3.1.7"
    val logstash       = "7.0"
    val pureConfig     = "0.17.1"
    val monocleVersion = "3.1.0"
=======
    val log4cats       = "1.4.0"
    val log4catsLevel  = "0.2.0"
    val logback        = "1.2.11"
    val janino         = "3.1.7"
    val pureConfig     = "0.14.1"
    val monocleVersion = "2.1.0"
>>>>>>> 47633649
    val circeVersion   = "0.14.1"
    val doobieVersion  = "0.6.0"
    val flywayVersion  = "6.0.4"

    // test libraries
    val xmlUnit                = "1.6"
    val jUnitInterface         = "0.13.2"
    val scalaMock              = "5.2.0"
    val munitVersion           = "0.7.29"
    val munitDisciplineVersion = "1.0.9"
<<<<<<< HEAD
    val munitCatsEffectVersion = "1.0.7"

    // Pure JS libraries
    val fomanticUI = "2.8.7"
    val ocsVersion = "2021101.1.4"
=======
    val munitCatsEffectVersion = "0.3.0"

    // Pure JS libraries
    val fomanticUI = "2.8.7"
    val ocsVersion = "2022101.1.1"
>>>>>>> 47633649

    val apacheXMLRPC        = "3.1.3"
    val opencsv             = "2.3"
    val epicsService        = "1.0.7"
    val gmpCommandRecords   = "0.7.7"
    val acm                 = "0.1.1"
    val giapi               = "1.1.7"
    val giapiJmsUtil        = "0.5.7"
    val giapiJmsProvider    = "1.6.7"
    val giapiCommandsClient = "0.2.7"
    val giapiStatusService  = "0.6.7"
    val gmpStatusGateway    = "0.3.7"
    val gmpStatusDatabase   = "0.3.7"
    val gmpCmdClientBridge  = "0.6.7"
    val guava               = "31.0.1-jre"
    val prometheusClient    = "0.16.0"
    val geminiLocales       = "0.7.0"
    val pprint              = "0.7.3"
    val jaxb                = "2.3.1"

    // Gemini Libraries
<<<<<<< HEAD
    val lucumaCore    = "0.15.1"
    val lucumaUI      = "0.20.0"
    val lucumaSchemas = "0.1.7"

    // Clue
    val clue = "0.20.3"

    val sttp = "3.3.14"
=======
    val lucumaCore = "0.10.1"
    val lucumaUI   = "0.12.3"
>>>>>>> 47633649
  }

  /**
   * Global libraries
   */
  object Libraries {
    // Test Libraries
    val TestLibs       = Def.setting(
      "org.typelevel" %%% "cats-testkit-scalatest" % "2.1.5" % "test"
    )
    val MUnit          = Def.setting(
      Seq(
        "org.scalameta" %%% "munit"               % LibraryVersions.munitVersion           % Test,
        "org.typelevel" %%% "munit-cats-effect-3" % LibraryVersions.munitCatsEffectVersion % Test,
        "org.typelevel" %%% "discipline-munit"    % LibraryVersions.munitDisciplineVersion % Test
      )
    )
    val XmlUnit        = "xmlunit" % "xmlunit" % LibraryVersions.xmlUnit % "test"
    val JUnitInterface =
      "com.github.sbt" % "junit-interface" % LibraryVersions.jUnitInterface % "test"
    val ScalaMock   = "org.scalamock"     %% "scalamock"          % LibraryVersions.scalaMock  % "test"
    // Server side libraries
    val Cats        = Def.setting("org.typelevel" %%% "cats-core" % LibraryVersions.catsVersion)
    val CatsEffect  =
      Def.setting("org.typelevel" %%% "cats-effect" % LibraryVersions.catsEffectVersion)
    val Fs2         = "co.fs2"            %% "fs2-core"           % LibraryVersions.fs2Version
    val Fs2IO       = "co.fs2"            %% "fs2-io"             % LibraryVersions.fs2Version % "test"
    val Mouse       = Def.setting("org.typelevel" %%% "mouse" % LibraryVersions.mouseVersion)
    val Shapeless   = Def.setting("com.chuusai" %%% "shapeless" % LibraryVersions.shapelessVersion)
    val CommonsHttp = "commons-httpclient" % "commons-httpclient" % LibraryVersions.commonsHttp
    val UnboundId   =
      "com.unboundid" % "unboundid-ldapsdk-minimal-edition" % LibraryVersions.unboundId
    val JwtCore          = "com.pauldijou" %% "jwt-core"     % LibraryVersions.jwt
    val JwtCirce         = "com.pauldijou" %% "jwt-circe"    % LibraryVersions.jwt
    val Slf4j            = "org.slf4j"      % "slf4j-api"    % LibraryVersions.slf4j
    val JuliSlf4j        = "org.slf4j"      % "jul-to-slf4j" % LibraryVersions.slf4j
    val NopSlf4j         = "org.slf4j"      % "slf4j-nop"    % LibraryVersions.slf4j
    val CatsTime         = Def.setting(
      "io.chrisdavenport" %%% "cats-time" % LibraryVersions.catsTime % "compile->compile;test->test"
    )
    val Log4Cats         = Def.setting("org.typelevel" %%% "log4cats-slf4j" % LibraryVersions.log4cats)
    val Log4CatsNoop     =
      Def.setting("org.typelevel" %%% "log4cats-noop" % LibraryVersions.log4cats % "test")
    val Logback          = Seq(
      "ch.qos.logback"      % "logback-core"    % LibraryVersions.logback,
      "ch.qos.logback"      % "logback-classic" % LibraryVersions.logback,
      "org.codehaus.janino" % "janino"          % LibraryVersions.janino
    )
    val Log4s            = Def.setting("org.log4s" %%% "log4s" % LibraryVersions.log4s)
    val Log4CatsLogLevel = Def.setting(
      Seq(
        "org.typelevel" %%% "log4cats-core"     % LibraryVersions.log4cats,
        "com.rpiaggio"  %%% "log4cats-loglevel" % LibraryVersions.log4catsLevel
      )
    )
    val PrometheusClient =
      "io.prometheus" % "simpleclient_common" % LibraryVersions.prometheusClient
    val Logging          = Def.setting(Seq(JuliSlf4j, Log4s.value) ++ Logback)
    val PureConfig       = Seq(
      "com.github.pureconfig" %% "pureconfig"             % LibraryVersions.pureConfig,
      "com.github.pureconfig" %% "pureconfig-cats"        % LibraryVersions.pureConfig,
      "com.github.pureconfig" %% "pureconfig-cats-effect" % LibraryVersions.pureConfig
    )
    val OpenCSV          = "net.sf.opencsv" % "opencsv"          % LibraryVersions.opencsv
    val Squants          = Def.setting("org.typelevel" %%% "squants" % LibraryVersions.squants)
    val ScalaXml         =
      Def.setting("org.scala-lang.modules" %%% "scala-xml" % LibraryVersions.scalaXml)
    val Http4s           = Seq("org.http4s" %% "http4s-dsl" % LibraryVersions.http4sVersion,
                     "org.http4s" %% "http4s-blaze-server" % LibraryVersions.http4sVersion
    )
    val Http4sClient     = Seq(
      "org.http4s" %% "http4s-dsl"               % LibraryVersions.http4sVersion,
      "org.http4s" %% "http4s-async-http-client" % LibraryVersions.http4sVersion
    )
    val Http4sBoopickle  = "org.http4s"    %% "http4s-boopickle" % LibraryVersions.http4sVersion
    val Http4sCore       = "org.http4s"    %% "http4s-core"      % LibraryVersions.http4sVersion
    val Http4sCirce      = "org.http4s"    %% "http4s-circe"     % LibraryVersions.http4sVersion
    val Http4sXml        = "org.http4s"    %% "http4s-scala-xml" % LibraryVersions.http4sVersion
    val Http4sPrometheus =
      "org.http4s" %% "http4s-prometheus-metrics" % LibraryVersions.http4sVersion
    val Monocle = Def.setting(
      Seq(
        "dev.optics" %%% "monocle-core"   % LibraryVersions.monocleVersion,
        "dev.optics" %%% "monocle-macro"  % LibraryVersions.monocleVersion,
        "dev.optics" %%% "monocle-unsafe" % LibraryVersions.monocleVersion,
        "dev.optics" %%% "monocle-law"    % LibraryVersions.monocleVersion
      )
    )
    val Circe   = Def.setting(
      Seq(
        "io.circe" %%% "circe-core"    % LibraryVersions.circeVersion,
        "io.circe" %%% "circe-generic" % LibraryVersions.circeVersion,
        "io.circe" %%% "circe-parser"  % LibraryVersions.circeVersion,
        "io.circe" %%% "circe-testing" % LibraryVersions.circeVersion % "test"
      )
    )

    // Client Side JS libraries
    val ReactScalaJS            = Def.setting(
      Seq(
        "com.github.japgolly.scalajs-react" %%% "core"               % LibraryVersions.scalajsReact,
        "com.github.japgolly.scalajs-react" %%% "extra"              % LibraryVersions.scalajsReact,
        "com.github.japgolly.scalajs-react" %%% "extra-ext-monocle3" % LibraryVersions.scalajsReact,
        "com.github.japgolly.scalajs-react" %%% "core-ext-cats"      % LibraryVersions.scalajsReact
      )
    )
    val Diode                   = Def.setting(
      Seq(
        "io.suzaku" %%% "diode"       % LibraryVersions.diode,
        "io.suzaku" %%% "diode-react" % LibraryVersions.diode
      )
    )
    val ScalaJSDom              = Def.setting("org.scala-js" %%% "scalajs-dom" % LibraryVersions.scalaDom)
    val ScalaJSReactCommon      =
      Def.setting("io.github.cquiroz.react" %%% "common" % LibraryVersions.scalaJSReactCommon)
    val ScalaJSReactCats        =
      Def.setting("io.github.cquiroz.react" %%% "cats" % LibraryVersions.scalaJSReactCommon)
    val ScalaJSReactSemanticUI  = Def.setting(
      "io.github.cquiroz.react" %%% "react-semantic-ui" % LibraryVersions.scalaJSSemanticUI
    )
    val ScalaJSReactVirtualized = Def.setting(
      "io.github.cquiroz.react" %%% "react-virtualized" % LibraryVersions.scalaJSReactVirtualized
    )
    val ScalaJSReactDraggable   = Def.setting(
      "io.github.cquiroz.react" %%% "react-draggable" % LibraryVersions.scalaJSReactDraggable
    )
    val ScalaJSReactSortable    = Def.setting(
      "io.github.cquiroz.react" %%% "react-sortable-hoc" % LibraryVersions.scalaJSReactSortable
    )
    val ScalaJSReactClipboard   = Def.setting(
      "io.github.cquiroz.react" %%% "react-clipboard" % LibraryVersions.scalaJSReactClipboard
    )
    val BooPickle               = Def.setting("io.suzaku" %%% "boopickle" % LibraryVersions.booPickle)
    val JavaTimeJS              =
      Def.setting("io.github.cquiroz" %%% "scala-java-time" % LibraryVersions.javaTimeJS)
    val GeminiLocales           =
      Def.setting("edu.gemini" %%% "gemini-locales" % LibraryVersions.geminiLocales)
    val PPrint                  = Def.setting("com.lihaoyi" %%% "pprint" % LibraryVersions.pprint)

    // OCS Libraries, these should become modules in the future
    val SpModelCore = "edu.gemini.ocs" %% "edu-gemini-spmodel-core" % LibraryVersions.ocsVersion
    val SeqexecOdb  = Seq(
      "edu.gemini.ocs" %% "edu-gemini-seqexec-odb" % LibraryVersions.ocsVersion,
      ("dom4j"          % "dom4j"                  % "1.6.1")
        .exclude("jaxen", "jaxen")
        .exclude("jaxme", "jaxme-api")
        .exclude("msv", "xsdlib")
        .exclude("msv", "relaxngDatatype")
        .exclude("pull-parser", "pull-parser")
        .exclude("stax", "stax")
        .exclude("xml-apis", "xml-apis")
        .exclude("xpp3", "xpp3")
    )
    val POT         = "edu.gemini.ocs" %% "edu-gemini-pot"          % LibraryVersions.ocsVersion
    val TRPC        = "edu.gemini.ocs" %% "edu-gemini-util-trpc"    % LibraryVersions.ocsVersion
    val WDBAClient  = Seq(
      "edu.gemini.ocs"   %% "edu-gemini-wdba-session-client" % LibraryVersions.ocsVersion,
      "org.apache.xmlrpc" % "xmlrpc-client"                  % LibraryVersions.apacheXMLRPC
    )

    val JAXB = Seq(
      "javax.xml.bind"     % "jaxb-api"     % LibraryVersions.jaxb,
      "org.glassfish.jaxb" % "jaxb-runtime" % LibraryVersions.jaxb,
      "org.glassfish.jaxb" % "jaxb-xjc"     % LibraryVersions.jaxb
    )

    // GIAPI Libraries
    val EpicsService       = "edu.gemini.epics" % "epics-service" % LibraryVersions.epicsService
    val GmpCommandsRecords =
      "edu.gemini.gmp" % "gmp-commands-records" % LibraryVersions.gmpCommandRecords
    val GiapiJmsUtil     = "edu.gemini.aspen" % "giapi-jms-util" % LibraryVersions.giapiJmsUtil
    val GiapiJmsProvider =
      "edu.gemini.jms" % "jms-activemq-provider" % LibraryVersions.giapiJmsProvider
    val Giapi               = "edu.gemini.aspen" % "giapi" % LibraryVersions.giapi
    val GiapiCommandsClient =
      "edu.gemini.aspen.gmp" % "gmp-commands-jms-client" % LibraryVersions.giapiCommandsClient
    val GiapiStatusService =
      "edu.gemini.aspen" % "giapi-status-service" % LibraryVersions.giapiStatusService
    val GmpStatusGateway =
      "edu.gemini.aspen.gmp" % "gmp-status-gateway" % LibraryVersions.gmpStatusGateway
    val GmpStatusDatabase =
      "edu.gemini.aspen.gmp" % "gmp-statusdb" % LibraryVersions.gmpStatusDatabase
    val GmpCmdJmsBridge =
      "edu.gemini.aspen.gmp" % "gmp-commands-jms-bridge" % LibraryVersions.gmpCmdClientBridge
    val Guava = "com.google.guava" % "guava" % LibraryVersions.guava
    val ACM   = "edu.gemini"      %% "acm"   % LibraryVersions.acm

    // Lucuma Libraries
    val LucumaCore    = Def.setting(
      Seq(
        "edu.gemini" %%% "lucuma-core"         % LibraryVersions.lucumaCore,
        "edu.gemini" %%% "lucuma-core-testkit" % LibraryVersions.lucumaCore
      )
    )
    val LucumaUI      = Def.setting("edu.gemini" %%% "lucuma-ui" % LibraryVersions.lucumaUI)
    val LucumaSchemas = "edu.gemini" %% "lucuma-schemas" % LibraryVersions.lucumaSchemas

    val Clue          = "edu.gemini" %% "clue-core"              % LibraryVersions.clue
    val ClueHttp4s    = "edu.gemini" %% "clue-http4s-jdk-client" % LibraryVersions.clue
    val ClueGenerator = "edu.gemini" %% "clue-generator"         % LibraryVersions.clue

    val Sttp = Def.setting(
      Seq(
        "com.softwaremill.sttp.client3" %%% "core"  % LibraryVersions.sttp,
        "com.softwaremill.sttp.client3" %%% "circe" % LibraryVersions.sttp,
        "com.softwaremill.sttp.client3" %%% "cats"  % LibraryVersions.sttp
      )
    )
  }

  object PluginVersions {
    // Compiler plugins
    val kpVersion        = "0.13.0"
    val betterMonadicFor = "0.3.1"
  }

  object Plugins {
    val kindProjectorPlugin =
      ("org.typelevel" % "kind-projector" % PluginVersions.kpVersion).cross(CrossVersion.full)
    val betterMonadicForPlugin =
      "com.olegpy" %% "better-monadic-for" % PluginVersions.betterMonadicFor
  }

}<|MERGE_RESOLUTION|>--- conflicted
+++ resolved
@@ -23,7 +23,6 @@
     val scalaJSReactSortable    = "0.5.2"
 
     // Scala libraries
-<<<<<<< HEAD
     val catsEffectVersion   = "3.3.14"
     val catsVersion         = "2.7.0"
     val mouseVersion        = "1.0.7"
@@ -34,25 +33,12 @@
     val catsTime            = "0.4.0"
 
     val http4sVersion  = "1.0.0-M27"
-=======
-    val catsEffectVersion   = "2.5.5"
-    val catsVersion         = "2.7.0"
-    val mouseVersion        = "1.0.7"
-    val fs2Version          = "2.5.11"
-    val shapelessVersion    = "2.3.9"
-    val scalaParsersVersion = "1.1.2"
-    val scalaXmlVerson      = "1.2.0"
-    val catsTime            = "0.4.0"
-
-    val http4sVersion  = "0.21.33"
->>>>>>> 47633649
     val squants        = "1.8.3"
     val commonsHttp    = "3.1"
     val unboundId      = "3.2.1"
     val jwt            = "5.0.0"
     val slf4j          = "1.7.36"
     val log4s          = "1.10.0"
-<<<<<<< HEAD
     val log4cats       = "2.1.1"
     val log4catsLevel  = "0.3.0"
     val logback        = "1.2.11"
@@ -60,14 +46,6 @@
     val logstash       = "7.0"
     val pureConfig     = "0.17.1"
     val monocleVersion = "3.1.0"
-=======
-    val log4cats       = "1.4.0"
-    val log4catsLevel  = "0.2.0"
-    val logback        = "1.2.11"
-    val janino         = "3.1.7"
-    val pureConfig     = "0.14.1"
-    val monocleVersion = "2.1.0"
->>>>>>> 47633649
     val circeVersion   = "0.14.1"
     val doobieVersion  = "0.6.0"
     val flywayVersion  = "6.0.4"
@@ -78,19 +56,11 @@
     val scalaMock              = "5.2.0"
     val munitVersion           = "0.7.29"
     val munitDisciplineVersion = "1.0.9"
-<<<<<<< HEAD
     val munitCatsEffectVersion = "1.0.7"
-
-    // Pure JS libraries
-    val fomanticUI = "2.8.7"
-    val ocsVersion = "2021101.1.4"
-=======
-    val munitCatsEffectVersion = "0.3.0"
 
     // Pure JS libraries
     val fomanticUI = "2.8.7"
     val ocsVersion = "2022101.1.1"
->>>>>>> 47633649
 
     val apacheXMLRPC        = "3.1.3"
     val opencsv             = "2.3"
@@ -112,7 +82,6 @@
     val jaxb                = "2.3.1"
 
     // Gemini Libraries
-<<<<<<< HEAD
     val lucumaCore    = "0.15.1"
     val lucumaUI      = "0.20.0"
     val lucumaSchemas = "0.1.7"
@@ -121,10 +90,6 @@
     val clue = "0.20.3"
 
     val sttp = "3.3.14"
-=======
-    val lucumaCore = "0.10.1"
-    val lucumaUI   = "0.12.3"
->>>>>>> 47633649
   }
 
   /**
