import sbt.*
import java.lang.{Runtime => JRuntime}
import org.portablescala.sbtplatformdeps.PlatformDepsPlugin.autoImport.*

/**
 * Application settings and dependencies
 */
object Settings {

  /** Library versions */
  object LibraryVersions {
    // Scala libraries
    val catsEffectVersion = "3.5.5"
    val catsVersion       = "2.12.0"
    val kittens           = "3.4.0"
    val mouseVersion      = "1.3.2"
    val fs2Version        = "3.11.0"
    val scalaXml          = "1.2.0"
    val catsTime          = "0.5.1"
    val catsParseVersion  = "1.0.0"

    val http4sVersion              = "0.23.29"
    val http4sDomVersion           = "0.2.11"
    val http4sJdkHttpClientVersion = "0.9.1"
    val http4sScalaXmlVersion      = "0.23.14"
    val natchezVersion             = "0.3.7"

    val coulomb             = "0.8.0"
    val commonsHttp         = "3.1"
    val unboundId           = "3.2.1"
    val jwt                 = "10.0.1"
    val slf4j               = "2.0.16"
    val log4cats            = "2.7.0"
    val log4catsLogLevel    = "0.3.1"
    val logback             = "1.5.12"
    val janino              = "3.1.12"
    val pureConfig          = "0.17.7"
    val monocleVersion      = "3.3.0"
    val circeVersion        = "0.14.10"
    val circeRefinedVersion = "0.15.1"

    // test libraries
    val jUnitInterface         = "0.13.2"
    val munitVersion           = "1.0.2"
    val munitDisciplineVersion = "2.0.0"
    val munitCatsEffectVersion = "2.0.0"

    val acm           = "0.1.1"
    val giapiScala    = "0.2.3"
    val geminiLocales = "0.7.0"
    val pprint        = "0.9.0"

    // Gemini Libraries
<<<<<<< HEAD
    val lucumaCore      = "0.107.1"
    val lucumaUI        = "0.121.0"
=======
    val lucumaCore      = "0.107.0"
    val lucumaUI        = "0.123.0"
>>>>>>> 76f0871a
    val lucumaSchemas   = "0.107.1"
    val lucumaSSO       = "0.6.27"
    val lucumaODBSchema = "0.16.1"

    // Clue
    val clue = "0.40.0"

    // ScalaJS libraries
    val crystal      = "0.45.3"
    val javaTimeJS   = "2.6.0"
    val lucumaReact  = "0.71.3"
    val scalaDom     = "2.3.0"
    val scalajsReact = "3.0.0-beta6"
  }

  /**
   * Global libraries
   */
  object Libraries {
    // Test Libraries
    val MUnit          = Def.setting(
      Seq(
        "org.scalameta" %%% "munit"             % LibraryVersions.munitVersion           % Test,
        "org.typelevel" %%% "munit-cats-effect" % LibraryVersions.munitCatsEffectVersion % Test,
        "org.typelevel" %%% "discipline-munit"  % LibraryVersions.munitDisciplineVersion % Test
      )
    )
    val JUnitInterface =
      "com.github.sbt" % "junit-interface" % LibraryVersions.jUnitInterface % "test"
    // Server side libraries
    val Cats       = Def.setting(
      Seq(
        "org.typelevel" %%% "cats-core"    % LibraryVersions.catsVersion,
        "org.typelevel" %%% "cats-testkit" % LibraryVersions.catsVersion % Test
      )
    )
    val Kittens    = Def.setting("org.typelevel" %%% "kittens" % LibraryVersions.kittens)
    val CatsEffect =
      Def.setting("org.typelevel" %%% "cats-effect" % LibraryVersions.catsEffectVersion)
    val Fs2        = Def.setting("co.fs2" %%% "fs2-core" % LibraryVersions.fs2Version)
    val Fs2IO      = "co.fs2" %% "fs2-io" % LibraryVersions.fs2Version % "test"
    val Mouse      = Def.setting("org.typelevel" %%% "mouse" % LibraryVersions.mouseVersion)
    val UnboundId  =
      "com.unboundid" % "unboundid-ldapsdk-minimal-edition" % LibraryVersions.unboundId
    val JwtCore   = "com.github.jwt-scala" %% "jwt-core"     % LibraryVersions.jwt
    val JwtCirce  = "com.github.jwt-scala" %% "jwt-circe"    % LibraryVersions.jwt
    val Slf4j     = "org.slf4j"             % "slf4j-api"    % LibraryVersions.slf4j
    val JuliSlf4j = "org.slf4j"             % "jul-to-slf4j" % LibraryVersions.slf4j
    val NopSlf4j  = "org.slf4j"             % "slf4j-nop"    % LibraryVersions.slf4j
    val CatsTime  = Def.setting(
      "org.typelevel" %%% "cats-time-testkit" % LibraryVersions.catsTime % Test
    )

    val CatsParse        = Def.setting(
      "org.typelevel" %%% "cats-parse" % LibraryVersions.catsParseVersion
    )
    val Log4Cats         = Def.setting("org.typelevel" %%% "log4cats-slf4j" % LibraryVersions.log4cats)
    val Log4CatsNoop     =
      Def.setting("org.typelevel" %%% "log4cats-noop" % LibraryVersions.log4cats % "test")
    val Logback          = Seq(
      "ch.qos.logback"      % "logback-core"    % LibraryVersions.logback,
      "ch.qos.logback"      % "logback-classic" % LibraryVersions.logback,
      "org.codehaus.janino" % "janino"          % LibraryVersions.janino
    )
    val Log4CatsLogLevel = Def.setting(
      Seq(
        "org.typelevel" %%% "log4cats-core"     % LibraryVersions.log4cats,
        "com.rpiaggio"  %%% "log4cats-loglevel" % LibraryVersions.log4catsLogLevel
      )
    )
    val Logging          = Def.setting(Seq(JuliSlf4j) ++ Logback)
    val PureConfig       = Seq(
      "com.github.pureconfig" %% "pureconfig-core"        % LibraryVersions.pureConfig,
      "com.github.pureconfig" %% "pureconfig-cats"        % LibraryVersions.pureConfig,
      "com.github.pureconfig" %% "pureconfig-cats-effect" % LibraryVersions.pureConfig,
      "com.github.pureconfig" %% "pureconfig-http4s"      % LibraryVersions.pureConfig,
      "com.github.pureconfig" %% "pureconfig-ip4s"        % LibraryVersions.pureConfig
    )
    val Coulomb          = Def.setting(
      Seq(
        "com.manyangled" %%% "coulomb-core"    % LibraryVersions.coulomb,
        "com.manyangled" %%% "coulomb-units"   % LibraryVersions.coulomb,
        "com.manyangled" %%% "coulomb-testkit" % LibraryVersions.coulomb % Test
      )
    )
    val ScalaXml         =
      Def.setting("org.scala-lang.modules" %%% "scala-xml" % LibraryVersions.scalaXml)
    val Http4s           = Seq(
      "org.http4s" %% "http4s-dsl"          % LibraryVersions.http4sVersion,
      "org.http4s" %% "http4s-ember-server" % LibraryVersions.http4sVersion
    )
    val Http4sClient     = Def.setting(
      "org.http4s" %%% "http4s-client" % LibraryVersions.http4sVersion
    )
    val Http4sJDKClient  =
      Def.setting(
        Seq(
          "org.http4s" %% "http4s-dsl"             % LibraryVersions.http4sVersion,
          "org.http4s" %% "http4s-jdk-http-client" % LibraryVersions.http4sJdkHttpClientVersion
        )
      )
    val Http4sServer     = "org.http4s" %% "http4s-server"    % LibraryVersions.http4sVersion
    val Http4sCore       = Def.setting(
      "org.http4s" %%% "http4s-core" % LibraryVersions.http4sVersion
    )
    val Http4sCirce      = Def.setting(
      "org.http4s" %%% "http4s-circe" % LibraryVersions.http4sVersion
    )
    val Http4sLaws       = Def.setting(
      "org.http4s" %%% "http4s-laws" % LibraryVersions.http4sVersion
    )
    val Http4sDom        = Def.setting("org.http4s" %%% "http4s-dom" % LibraryVersions.http4sDomVersion)
    val Http4sXml        = "org.http4s" %% "http4s-scala-xml" % LibraryVersions.http4sScalaXmlVersion
    val Monocle          = Def.setting(
      Seq(
        "dev.optics" %%% "monocle-core"   % LibraryVersions.monocleVersion,
        "dev.optics" %%% "monocle-macro"  % LibraryVersions.monocleVersion,
        "dev.optics" %%% "monocle-unsafe" % LibraryVersions.monocleVersion,
        "dev.optics" %%% "monocle-law"    % LibraryVersions.monocleVersion
      )
    )
    val Circe            = Def.setting(
      Seq(
        "io.circe" %%% "circe-core"    % LibraryVersions.circeVersion,
        "io.circe" %%% "circe-generic" % LibraryVersions.circeVersion,
        "io.circe" %%% "circe-parser"  % LibraryVersions.circeVersion,
        "io.circe" %%% "circe-refined" % LibraryVersions.circeRefinedVersion,
        "io.circe" %%% "circe-testing" % LibraryVersions.circeVersion % "test"
      )
    )

    // Client Side JS libraries
    val Crystal = Def.setting(
      Seq(
        "edu.gemini" %%% "crystal"         % LibraryVersions.crystal,
        "edu.gemini" %%% "crystal-testkit" % LibraryVersions.crystal % Test
      )
    )

    val LucumaReact    = Def.setting(
      Seq(
        "edu.gemini" %%% "lucuma-react-common"         % LibraryVersions.lucumaReact,
        "edu.gemini" %%% "lucuma-react-font-awesome"   % LibraryVersions.lucumaReact,
        "edu.gemini" %%% "lucuma-react-tanstack-table" % LibraryVersions.lucumaReact,
        "edu.gemini" %%% "lucuma-react-prime-react"    % LibraryVersions.lucumaReact // Must be last, lest we hit a compiler snag
      )
    )
    val ScalaJSReactIO = Def.setting(
      Seq(
        "com.github.japgolly.scalajs-react" %%% "core-bundle-cb_io"        % LibraryVersions.scalajsReact,
        "com.github.japgolly.scalajs-react" %%% "extra"                    % LibraryVersions.scalajsReact,
        "com.github.japgolly.scalajs-react" %%% "extra-ext-monocle3"       % LibraryVersions.scalajsReact,
        "com.github.japgolly.scalajs-react" %%% "callback-ext-cats_effect" % LibraryVersions.scalajsReact
      )
    )
    val ReactScalaJS   = Def.setting(
      Seq(
        "com.github.japgolly.scalajs-react" %%% "core"               % LibraryVersions.scalajsReact,
        "com.github.japgolly.scalajs-react" %%% "extra"              % LibraryVersions.scalajsReact,
        "com.github.japgolly.scalajs-react" %%% "extra-ext-monocle3" % LibraryVersions.scalajsReact,
        "com.github.japgolly.scalajs-react" %%% "core-ext-cats"      % LibraryVersions.scalajsReact
      )
    )
    val ScalaJSDom     = Def.setting("org.scala-js" %%% "scalajs-dom" % LibraryVersions.scalaDom)
    val JavaTimeJS     =
      Def.setting("io.github.cquiroz" %%% "scala-java-time" % LibraryVersions.javaTimeJS)
    val GeminiLocales  =
      Def.setting("edu.gemini" %%% "gemini-locales" % LibraryVersions.geminiLocales)
    val PPrint         = Def.setting("com.lihaoyi" %%% "pprint" % LibraryVersions.pprint)

    // GIAPI Libraries
    val GiapiScala = "edu.gemini" %% "giapi"    % LibraryVersions.giapiScala
    val ACM        = "edu.gemini"  % "acm_2.13" % LibraryVersions.acm

    // Lucuma Libraries
    val LucumaCore = Def.setting(
      Seq(
        "edu.gemini" %%% "lucuma-core"         % LibraryVersions.lucumaCore,
        "edu.gemini" %%% "lucuma-core-testkit" % LibraryVersions.lucumaCore
      )
    )

    val LucumaUI = Def.setting(
      Seq(
        "edu.gemini" %%% "lucuma-ui"         % LibraryVersions.lucumaUI,
        "edu.gemini" %%% "lucuma-ui-testkit" % LibraryVersions.lucumaUI % Test
      )
    )

    val LucumaSSO =
      Def.setting("edu.gemini" %%% "lucuma-sso-backend-client" % LibraryVersions.lucumaSSO)

    val LucumaSchemas   =
      Def.setting(
        Seq(
          "edu.gemini" %%% "lucuma-schemas"         % LibraryVersions.lucumaSchemas,
          "edu.gemini" %%% "lucuma-schemas-testkit" % LibraryVersions.lucumaSchemas % Test
        )
      )
    val LucumaODBSchema =
      Def.setting(
        "edu.gemini" %%% "lucuma-odb-schema" % LibraryVersions.lucumaODBSchema
      )

    val Clue          = Def.setting("edu.gemini" %%% "clue-core" % LibraryVersions.clue)
    val ClueGenerator = "edu.gemini" %% "clue-generator" % LibraryVersions.clue
    val ClueHttp4s    = "edu.gemini" %% "clue-http4s"    % LibraryVersions.clue
    val ClueJs        = Def.setting("edu.gemini" %%% "clue-scalajs" % LibraryVersions.clue)

  }

}<|MERGE_RESOLUTION|>--- conflicted
+++ resolved
@@ -51,13 +51,8 @@
     val pprint        = "0.9.0"
 
     // Gemini Libraries
-<<<<<<< HEAD
     val lucumaCore      = "0.107.1"
-    val lucumaUI        = "0.121.0"
-=======
-    val lucumaCore      = "0.107.0"
     val lucumaUI        = "0.123.0"
->>>>>>> 76f0871a
     val lucumaSchemas   = "0.107.1"
     val lucumaSSO       = "0.6.27"
     val lucumaODBSchema = "0.16.1"
