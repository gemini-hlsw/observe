import sbt.*
import java.lang.{Runtime => JRuntime}
import org.portablescala.sbtplatformdeps.PlatformDepsPlugin.autoImport.*

/**
 * Application settings and dependencies
 */
object Settings {

  /** Library versions */
  object LibraryVersions {
    // Scala libraries
    val catsEffectVersion = "3.5.7"
    val catsVersion       = "2.12.0"
    val kittens           = "3.4.0"
    val mouseVersion      = "1.3.2"
    val fs2Version        = "3.11.0"
    val scalaXml          = "1.2.0"
    val catsTime          = "0.5.1"
    val catsParseVersion  = "1.1.0"

    val http4sVersion              = "0.23.30"
    val http4sDomVersion           = "0.2.11"
    val http4sJdkHttpClientVersion = "0.9.2"
    val http4sScalaXmlVersion      = "0.23.14"
    val natchezVersion             = "0.3.7"

    val coulomb             = "0.8.0"
    val commonsHttp         = "3.1"
    val unboundId           = "3.2.1"
    val jwt                 = "10.0.1"
    val slf4j               = "2.0.16"
    val log4cats            = "2.7.0"
    val log4catsLogLevel    = "0.3.1"
    val logback             = "1.5.16"
    val janino              = "3.1.12"
    val pureConfig          = "0.17.8"
    val monocleVersion      = "3.3.0"
    val circeVersion        = "0.14.10"
    val circeRefinedVersion = "0.15.1"

    // test libraries
    val jUnitInterface         = "0.13.2"
    val munitVersion           = "1.0.4"
    val munitDisciplineVersion = "2.0.0"
    val munitCatsEffectVersion = "2.0.0"

    val acm           = "0.1.1"
    val giapiScala    = "0.2.3"
    val geminiLocales = "0.7.0"
    val pprint        = "0.9.0"

    // Gemini Libraries
<<<<<<< HEAD
    val lucumaCore      = "0.112.1"
    val lucumaUI        = "0.128.0"
=======
    val lucumaCore      = "0.112.2"
    val lucumaUI        = "0.126.1"
>>>>>>> 81136c5c
    val lucumaSchemas   = "0.112.0"
    val lucumaSSO       = "0.7.2"
    val lucumaODBSchema = "0.18.0"

    // Clue
    val clue = "0.40.0"

    // ScalaJS libraries
    val crystal      = "0.47.3"
    val javaTimeJS   = "2.6.0"
    val lucumaReact  = "0.76.0"
    val scalaDom     = "2.3.0"
    val scalajsReact = "3.0.0-beta8"
  }

  /**
   * Global libraries
   */
  object Libraries {
    // Test Libraries
    val MUnit          = Def.setting(
      Seq(
        "org.scalameta" %%% "munit"             % LibraryVersions.munitVersion           % Test,
        "org.typelevel" %%% "munit-cats-effect" % LibraryVersions.munitCatsEffectVersion % Test,
        "org.typelevel" %%% "discipline-munit"  % LibraryVersions.munitDisciplineVersion % Test
      )
    )
    val JUnitInterface =
      "com.github.sbt" % "junit-interface" % LibraryVersions.jUnitInterface % "test"
    // Server side libraries
    val Cats       = Def.setting(
      Seq(
        "org.typelevel" %%% "cats-core"    % LibraryVersions.catsVersion,
        "org.typelevel" %%% "cats-testkit" % LibraryVersions.catsVersion % Test
      )
    )
    val Kittens    = Def.setting("org.typelevel" %%% "kittens" % LibraryVersions.kittens)
    val CatsEffect =
      Def.setting("org.typelevel" %%% "cats-effect" % LibraryVersions.catsEffectVersion)
    val Fs2        = Def.setting("co.fs2" %%% "fs2-core" % LibraryVersions.fs2Version)
    val Fs2IO      = "co.fs2" %% "fs2-io" % LibraryVersions.fs2Version % "test"
    val Mouse      = Def.setting("org.typelevel" %%% "mouse" % LibraryVersions.mouseVersion)
    val UnboundId  =
      "com.unboundid" % "unboundid-ldapsdk-minimal-edition" % LibraryVersions.unboundId
    val JwtCore   = "com.github.jwt-scala" %% "jwt-core"     % LibraryVersions.jwt
    val JwtCirce  = "com.github.jwt-scala" %% "jwt-circe"    % LibraryVersions.jwt
    val Slf4j     = "org.slf4j"             % "slf4j-api"    % LibraryVersions.slf4j
    val JuliSlf4j = "org.slf4j"             % "jul-to-slf4j" % LibraryVersions.slf4j
    val NopSlf4j  = "org.slf4j"             % "slf4j-nop"    % LibraryVersions.slf4j
    val CatsTime  = Def.setting(
      "org.typelevel" %%% "cats-time-testkit" % LibraryVersions.catsTime % Test
    )

    val CatsParse        = Def.setting(
      "org.typelevel" %%% "cats-parse" % LibraryVersions.catsParseVersion
    )
    val Log4Cats         = Def.setting("org.typelevel" %%% "log4cats-slf4j" % LibraryVersions.log4cats)
    val Log4CatsNoop     =
      Def.setting("org.typelevel" %%% "log4cats-noop" % LibraryVersions.log4cats % "test")
    val Logback          = Seq(
      "ch.qos.logback"      % "logback-core"    % LibraryVersions.logback,
      "ch.qos.logback"      % "logback-classic" % LibraryVersions.logback,
      "org.codehaus.janino" % "janino"          % LibraryVersions.janino
    )
    val Log4CatsLogLevel = Def.setting(
      Seq(
        "org.typelevel" %%% "log4cats-core"     % LibraryVersions.log4cats,
        "com.rpiaggio"  %%% "log4cats-loglevel" % LibraryVersions.log4catsLogLevel
      )
    )
    val Logging          = Def.setting(Seq(JuliSlf4j) ++ Logback)
    val PureConfig       = Seq(
      "com.github.pureconfig" %% "pureconfig-core"        % LibraryVersions.pureConfig,
      "com.github.pureconfig" %% "pureconfig-cats"        % LibraryVersions.pureConfig,
      "com.github.pureconfig" %% "pureconfig-cats-effect" % LibraryVersions.pureConfig,
      "com.github.pureconfig" %% "pureconfig-http4s"      % LibraryVersions.pureConfig,
      "com.github.pureconfig" %% "pureconfig-ip4s"        % LibraryVersions.pureConfig
    )
    val Coulomb          = Def.setting(
      Seq(
        "com.manyangled" %%% "coulomb-core"    % LibraryVersions.coulomb,
        "com.manyangled" %%% "coulomb-units"   % LibraryVersions.coulomb,
        "com.manyangled" %%% "coulomb-testkit" % LibraryVersions.coulomb % Test
      )
    )
    val ScalaXml         =
      Def.setting("org.scala-lang.modules" %%% "scala-xml" % LibraryVersions.scalaXml)
    val Http4s           = Seq(
      "org.http4s" %% "http4s-dsl"          % LibraryVersions.http4sVersion,
      "org.http4s" %% "http4s-ember-server" % LibraryVersions.http4sVersion
    )
    val Http4sClient     = Def.setting(
      "org.http4s" %%% "http4s-client" % LibraryVersions.http4sVersion
    )
    val Http4sJDKClient  =
      Def.setting(
        Seq(
          "org.http4s" %% "http4s-dsl"          % LibraryVersions.http4sVersion,
          "org.http4s" %% "http4s-ember-client" % LibraryVersions.http4sVersion
        )
      )
    val Http4sServer     = "org.http4s" %% "http4s-server"    % LibraryVersions.http4sVersion
    val Http4sCore       = Def.setting(
      "org.http4s" %%% "http4s-core" % LibraryVersions.http4sVersion
    )
    val Http4sCirce      = Def.setting(
      "org.http4s" %%% "http4s-circe" % LibraryVersions.http4sVersion
    )
    val Http4sLaws       = Def.setting(
      "org.http4s" %%% "http4s-laws" % LibraryVersions.http4sVersion
    )
    val Http4sDom        = Def.setting("org.http4s" %%% "http4s-dom" % LibraryVersions.http4sDomVersion)
    val Http4sXml        = "org.http4s" %% "http4s-scala-xml" % LibraryVersions.http4sScalaXmlVersion
    val Monocle          = Def.setting(
      Seq(
        "dev.optics" %%% "monocle-core"   % LibraryVersions.monocleVersion,
        "dev.optics" %%% "monocle-macro"  % LibraryVersions.monocleVersion,
        "dev.optics" %%% "monocle-unsafe" % LibraryVersions.monocleVersion,
        "dev.optics" %%% "monocle-law"    % LibraryVersions.monocleVersion
      )
    )
    val Circe            = Def.setting(
      Seq(
        "io.circe" %%% "circe-core"    % LibraryVersions.circeVersion,
        "io.circe" %%% "circe-generic" % LibraryVersions.circeVersion,
        "io.circe" %%% "circe-parser"  % LibraryVersions.circeVersion,
        "io.circe" %%% "circe-refined" % LibraryVersions.circeRefinedVersion,
        "io.circe" %%% "circe-testing" % LibraryVersions.circeVersion % "test"
      )
    )

    // Client Side JS libraries
    val Crystal = Def.setting(
      Seq(
        "edu.gemini" %%% "crystal"         % LibraryVersions.crystal,
        "edu.gemini" %%% "crystal-testkit" % LibraryVersions.crystal % Test
      )
    )

    val LucumaReact    = Def.setting(
      Seq(
        "edu.gemini" %%% "lucuma-react-common"         % LibraryVersions.lucumaReact,
        "edu.gemini" %%% "lucuma-react-font-awesome"   % LibraryVersions.lucumaReact,
        "edu.gemini" %%% "lucuma-react-tanstack-table" % LibraryVersions.lucumaReact,
        "edu.gemini" %%% "lucuma-react-prime-react"    % LibraryVersions.lucumaReact // Must be last, lest we hit a compiler snag
      )
    )
    val ScalaJSReactIO = Def.setting(
      Seq(
        "com.github.japgolly.scalajs-react" %%% "core-bundle-cb_io"        % LibraryVersions.scalajsReact,
        "com.github.japgolly.scalajs-react" %%% "extra"                    % LibraryVersions.scalajsReact,
        "com.github.japgolly.scalajs-react" %%% "extra-ext-monocle3"       % LibraryVersions.scalajsReact,
        "com.github.japgolly.scalajs-react" %%% "callback-ext-cats_effect" % LibraryVersions.scalajsReact
      )
    )
    val ReactScalaJS   = Def.setting(
      Seq(
        "com.github.japgolly.scalajs-react" %%% "core"               % LibraryVersions.scalajsReact,
        "com.github.japgolly.scalajs-react" %%% "extra"              % LibraryVersions.scalajsReact,
        "com.github.japgolly.scalajs-react" %%% "extra-ext-monocle3" % LibraryVersions.scalajsReact,
        "com.github.japgolly.scalajs-react" %%% "core-ext-cats"      % LibraryVersions.scalajsReact
      )
    )
    val ScalaJSDom     = Def.setting("org.scala-js" %%% "scalajs-dom" % LibraryVersions.scalaDom)
    val JavaTimeJS     =
      Def.setting("io.github.cquiroz" %%% "scala-java-time" % LibraryVersions.javaTimeJS)
    val GeminiLocales  =
      Def.setting("edu.gemini" %%% "gemini-locales" % LibraryVersions.geminiLocales)
    val PPrint         = Def.setting("com.lihaoyi" %%% "pprint" % LibraryVersions.pprint)

    // GIAPI Libraries
    val GiapiScala = "edu.gemini" %% "giapi"    % LibraryVersions.giapiScala
    val ACM        = "edu.gemini"  % "acm_2.13" % LibraryVersions.acm

    // Lucuma Libraries
    val LucumaCore = Def.setting(
      Seq(
        "edu.gemini" %%% "lucuma-core"         % LibraryVersions.lucumaCore,
        "edu.gemini" %%% "lucuma-core-testkit" % LibraryVersions.lucumaCore
      )
    )

    val LucumaUI = Def.setting(
      Seq(
        "edu.gemini" %%% "lucuma-ui"         % LibraryVersions.lucumaUI,
        "edu.gemini" %%% "lucuma-ui-testkit" % LibraryVersions.lucumaUI % Test
      )
    )

    val LucumaSSO =
      Def.setting("edu.gemini" %%% "lucuma-sso-backend-client" % LibraryVersions.lucumaSSO)

    val LucumaSchemas   =
      Def.setting(
        Seq(
          "edu.gemini" %%% "lucuma-schemas"         % LibraryVersions.lucumaSchemas,
          "edu.gemini" %%% "lucuma-schemas-testkit" % LibraryVersions.lucumaSchemas % Test
        )
      )
    val LucumaODBSchema =
      Def.setting(
        "edu.gemini" %%% "lucuma-odb-schema" % LibraryVersions.lucumaODBSchema
      )

    val Clue          = Def.setting("edu.gemini" %%% "clue-core" % LibraryVersions.clue)
    val ClueGenerator = "edu.gemini" %% "clue-generator" % LibraryVersions.clue
    val ClueHttp4s    = "edu.gemini" %% "clue-http4s"    % LibraryVersions.clue
    val ClueJs        = Def.setting("edu.gemini" %%% "clue-scalajs" % LibraryVersions.clue)

  }

}<|MERGE_RESOLUTION|>--- conflicted
+++ resolved
@@ -51,13 +51,8 @@
     val pprint        = "0.9.0"
 
     // Gemini Libraries
-<<<<<<< HEAD
-    val lucumaCore      = "0.112.1"
+    val lucumaCore      = "0.112.2"
     val lucumaUI        = "0.128.0"
-=======
-    val lucumaCore      = "0.112.2"
-    val lucumaUI        = "0.126.1"
->>>>>>> 81136c5c
     val lucumaSchemas   = "0.112.0"
     val lucumaSSO       = "0.7.2"
     val lucumaODBSchema = "0.18.0"
