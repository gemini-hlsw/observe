--- conflicted
+++ resolved
@@ -52,13 +52,8 @@
 
     // Gemini Libraries
     val lucumaCore      = "0.114.0"
-<<<<<<< HEAD
-    val lucumaUI        = "0.128.5"
+    val lucumaUI        = "0.129.0"
     val lucumaSchemas   = "0.115.0"
-=======
-    val lucumaUI        = "0.129.0"
-    val lucumaSchemas   = "0.114.2"
->>>>>>> 69ec54d3
     val lucumaSSO       = "0.8.1"
     val lucumaODBSchema = "0.18.2"
 
