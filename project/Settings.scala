--- conflicted
+++ resolved
@@ -11,15 +11,9 @@
   object LibraryVersions {
     // ScalaJS libraries
     val scalaDom                = "1.2.0"
-<<<<<<< HEAD
     val scalajsReact            = "2.0.0"
     val booPickle               = "1.4.0"
     val diode                   = "1.2.0-RC3"
-=======
-    val scalajsReact            = "1.7.7"
-    val booPickle               = "1.4.0"
-    val diode                   = "1.1.14"
->>>>>>> 5e8ec3eb
     val javaTimeJS              = "2.3.0"
     val scalaJSReactCommon      = "0.14.7"
     val scalaJSSemanticUI       = "0.13.1"
@@ -29,35 +23,22 @@
     val scalaJSReactSortable    = "0.5.2"
 
     // Scala libraries
-<<<<<<< HEAD
     val catsEffectVersion   = "3.3.0"
     val catsVersion         = "2.7.0"
     val mouseVersion        = "1.0.7"
     val fs2Version          = "3.2.2"
-=======
-    val catsEffectVersion   = "2.5.4"
-    val catsVersion         = "2.7.0"
-    val mouseVersion        = "1.0.7"
-    val fs2Version          = "2.5.10"
->>>>>>> 5e8ec3eb
     val shapelessVersion    = "2.3.7"
     val scalaParsersVersion = "1.1.2"
     val scalaXml            = "1.2.0"
     val catsTime            = "0.4.0"
 
-<<<<<<< HEAD
     val http4sVersion  = "1.0.0-M27"
     val squants        = "1.8.2"
-=======
-    val http4sVersion  = "0.21.31"
-    val squants        = "1.8.3"
->>>>>>> 5e8ec3eb
     val commonsHttp    = "2.0.2"
     val unboundId      = "3.2.1"
     val jwt            = "5.0.0"
     val slf4j          = "1.7.32"
     val log4s          = "1.10.0"
-<<<<<<< HEAD
     val log4cats       = "2.1.1"
     val log4catsLevel  = "0.3.0"
     val logback        = "1.2.7"
@@ -65,14 +46,6 @@
     val logstash       = "7.0"
     val pureConfig     = "0.17.1"
     val monocleVersion = "3.1.0"
-=======
-    val log4cats       = "1.3.1"
-    val log4catsLevel  = "0.2.0"
-    val logback        = "1.2.7"
-    val janino         = "3.1.6"
-    val pureConfig     = "0.14.1"
-    val monocleVersion = "2.1.0"
->>>>>>> 5e8ec3eb
     val circeVersion   = "0.14.1"
     val doobieVersion  = "0.6.0"
     val flywayVersion  = "6.0.4"
