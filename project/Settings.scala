--- conflicted
+++ resolved
@@ -50,13 +50,8 @@
 
     // Gemini Libraries
     val lucumaCore      = "0.95.2"
-<<<<<<< HEAD
     val lucumaUI        = "0.98.0"
-    val lucumaSchemas   = "0.81.0"
-=======
-    val lucumaUI        = "0.97.0"
     val lucumaSchemas   = "0.81.1"
->>>>>>> dfef01d0
     val lucumaSSO       = "0.6.16"
     val lucumaODBSchema = "0.11.4"
 
