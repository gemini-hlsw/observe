--- conflicted
+++ resolved
@@ -85,11 +85,7 @@
     val lucumaUI            = "0.17.1"
 
     // Clue
-<<<<<<< HEAD
-    val clue                = "0.18.1"
-=======
     val clue                = "0.17.0"
->>>>>>> 5e9338de
 
     val sttp                = "3.3.13"
   }
