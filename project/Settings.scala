import sbt.*
import java.lang.{Runtime => JRuntime}
import org.portablescala.sbtplatformdeps.PlatformDepsPlugin.autoImport.*

/**
 * Application settings and dependencies
 */
object Settings {

  /** Library versions */
  object LibraryVersions {
    // Scala libraries
    val catsEffectVersion = "3.6.3"
    val catsVersion       = "2.13.0"
    val kittens           = "3.5.0"
    val mouseVersion      = "1.3.2"
    val fs2Version        = "3.12.0"
    val scalaXml          = "1.2.0"
    val catsTime          = "0.6.0"
    val catsParseVersion  = "1.1.0"

    val http4sVersion              = "0.23.30"
    val http4sDomVersion           = "0.2.12"
    val http4sJdkHttpClientVersion = "0.10.0"
    val http4sScalaXmlVersion      = "0.24.0"

    val coulomb             = "0.8.0"
    val commonsHttp         = "3.1"
    val unboundId           = "3.2.1"
    val jwt                 = "11.0.2"
    val slf4j               = "2.0.17"
    val log4cats            = "2.7.1"
    val log4catsLogLevel    = "0.3.1"
    val logback             = "1.5.18"
    val natchez             = "0.3.8"
    val natchezHttp4s       = "0.6.1"
    val pureConfig          = "0.17.9"
    val monocleVersion      = "3.3.0"
    val circeVersion        = "0.14.14"
    val circeRefinedVersion = "0.15.1"

    // test libraries
    val jUnitInterface         = "0.13.2"
    val munitVersion           = "1.1.1"
    val munitDisciplineVersion = "2.0.0"
    val munitCatsEffectVersion = "2.1.0"

    val acm           = "0.1.1"
    val giapiScala    = "0.2.3"
    val geminiLocales = "0.7.0"
    val pprint        = "0.9.3"

    // Gemini Libraries
    val lucumaCore      = "0.141.3"
    val lucumaSSO       = "0.9.6"
    val lucumaODBSchema = "0.26.3"

    // Gemini UI Libraries
    val crystal         = "0.49.0"
    val lucumaReact     = "0.84.0"
<<<<<<< HEAD
    val lucumaUISchemas = "0.156.1"
=======
    val lucumaUISchemas = "0.156.2"
>>>>>>> 8a8a03e9

    // Clue
    val clue = "0.46.0"

    // ScalaJS libraries
    val javaTimeJS   = "2.6.0"
    val scalaDom     = "2.3.0"
    val scalajsReact = "3.0.0-beta12"
  }

  /**
   * Global libraries
   */
  object Libraries {
    // Test Libraries
    val MUnit          = Def.setting(
      Seq(
        "org.scalameta" %%% "munit"             % LibraryVersions.munitVersion           % Test,
        "org.typelevel" %%% "munit-cats-effect" % LibraryVersions.munitCatsEffectVersion % Test,
        "org.typelevel" %%% "discipline-munit"  % LibraryVersions.munitDisciplineVersion % Test
      )
    )
    val JUnitInterface =
      "com.github.sbt" % "junit-interface" % LibraryVersions.jUnitInterface % "test"
    // Server side libraries
    val Cats       = Def.setting(
      Seq(
        "org.typelevel" %%% "cats-core"    % LibraryVersions.catsVersion,
        "org.typelevel" %%% "cats-testkit" % LibraryVersions.catsVersion % Test
      )
    )
    val Kittens    = Def.setting("org.typelevel" %%% "kittens" % LibraryVersions.kittens)
    val CatsEffect = Def.setting(
      Seq(
        "org.typelevel" %%% "cats-effect"         % LibraryVersions.catsEffectVersion,
        "org.typelevel" %%% "cats-effect-laws"    % LibraryVersions.catsEffectVersion % Test,
        "org.typelevel" %%% "cats-effect-testkit" % LibraryVersions.catsEffectVersion % Test
      )
    )
    val Fs2        = Def.setting("co.fs2" %%% "fs2-core" % LibraryVersions.fs2Version)
    val Fs2IO      = "co.fs2" %% "fs2-io" % LibraryVersions.fs2Version % "test"
    val Mouse      = Def.setting("org.typelevel" %%% "mouse" % LibraryVersions.mouseVersion)
    val UnboundId  =
      "com.unboundid" % "unboundid-ldapsdk-minimal-edition" % LibraryVersions.unboundId
    val JwtCore   = "com.github.jwt-scala" %% "jwt-core"     % LibraryVersions.jwt
    val JwtCirce  = "com.github.jwt-scala" %% "jwt-circe"    % LibraryVersions.jwt
    val Slf4j     = "org.slf4j"             % "slf4j-api"    % LibraryVersions.slf4j
    val JuliSlf4j = "org.slf4j"             % "jul-to-slf4j" % LibraryVersions.slf4j
    val NopSlf4j  = "org.slf4j"             % "slf4j-nop"    % LibraryVersions.slf4j
    val CatsTime  = Def.setting(
      "org.typelevel" %%% "cats-time-testkit" % LibraryVersions.catsTime % Test
    )

    val CatsParse        = Def.setting(
      "org.typelevel" %%% "cats-parse" % LibraryVersions.catsParseVersion
    )
    val Log4Cats         = Def.setting("org.typelevel" %%% "log4cats-slf4j" % LibraryVersions.log4cats)
    val Log4CatsNoop     =
      Def.setting("org.typelevel" %%% "log4cats-noop" % LibraryVersions.log4cats % "test")
    val Logback          = Seq(
      "ch.qos.logback" % "logback-core"    % LibraryVersions.logback,
      "ch.qos.logback" % "logback-classic" % LibraryVersions.logback
    )
    val Log4CatsLogLevel = Def.setting(
      Seq(
        "org.typelevel" %%% "log4cats-core"     % LibraryVersions.log4cats,
        "com.rpiaggio"  %%% "log4cats-loglevel" % LibraryVersions.log4catsLogLevel
      )
    )
    val Logging          = Def.setting(Seq(JuliSlf4j) ++ Logback)
    val Natchez          = Seq(
      "org.tpolecat" %% "natchez-core"      % LibraryVersions.natchez,
      "org.tpolecat" %% "natchez-honeycomb" % LibraryVersions.natchez,
      "org.tpolecat" %% "natchez-http4s"    % LibraryVersions.natchezHttp4s
    )
    val PureConfig       = Seq(
      "com.github.pureconfig" %% "pureconfig-core"        % LibraryVersions.pureConfig,
      "com.github.pureconfig" %% "pureconfig-cats"        % LibraryVersions.pureConfig,
      "com.github.pureconfig" %% "pureconfig-cats-effect" % LibraryVersions.pureConfig,
      "com.github.pureconfig" %% "pureconfig-http4s"      % LibraryVersions.pureConfig,
      "com.github.pureconfig" %% "pureconfig-ip4s"        % LibraryVersions.pureConfig
    )
    val Coulomb          = Def.setting(
      Seq(
        "com.manyangled" %%% "coulomb-core"    % LibraryVersions.coulomb,
        "com.manyangled" %%% "coulomb-units"   % LibraryVersions.coulomb,
        "com.manyangled" %%% "coulomb-testkit" % LibraryVersions.coulomb % Test
      )
    )
    val ScalaXml         =
      Def.setting("org.scala-lang.modules" %%% "scala-xml" % LibraryVersions.scalaXml)
    val Http4s           = Seq(
      "org.http4s" %% "http4s-dsl"          % LibraryVersions.http4sVersion,
      "org.http4s" %% "http4s-ember-server" % LibraryVersions.http4sVersion
    )
    val Http4sClient     = Def.setting(
      "org.http4s" %%% "http4s-client" % LibraryVersions.http4sVersion
    )
    val Http4sJDKClient  =
      Def.setting(
        Seq(
          "org.http4s" %% "http4s-dsl"             % LibraryVersions.http4sVersion,
          "org.http4s" %% "http4s-ember-client"    % LibraryVersions.http4sVersion,
          "org.http4s" %% "http4s-jdk-http-client" % LibraryVersions.http4sJdkHttpClientVersion
        )
      )
    val Http4sServer     = "org.http4s" %% "http4s-server"    % LibraryVersions.http4sVersion
    val Http4sCore       = Def.setting(
      "org.http4s" %%% "http4s-core" % LibraryVersions.http4sVersion
    )
    val Http4sCirce      = Def.setting(
      "org.http4s" %%% "http4s-circe" % LibraryVersions.http4sVersion
    )
    val Http4sLaws       = Def.setting(
      "org.http4s" %%% "http4s-laws" % LibraryVersions.http4sVersion
    )
    val Http4sDom        = Def.setting("org.http4s" %%% "http4s-dom" % LibraryVersions.http4sDomVersion)
    val Http4sXml        = "org.http4s" %% "http4s-scala-xml" % LibraryVersions.http4sScalaXmlVersion
    val Monocle          = Def.setting(
      Seq(
        "dev.optics" %%% "monocle-core"   % LibraryVersions.monocleVersion,
        "dev.optics" %%% "monocle-macro"  % LibraryVersions.monocleVersion,
        "dev.optics" %%% "monocle-unsafe" % LibraryVersions.monocleVersion,
        "dev.optics" %%% "monocle-law"    % LibraryVersions.monocleVersion
      )
    )
    val Circe            = Def.setting(
      Seq(
        "io.circe" %%% "circe-core"    % LibraryVersions.circeVersion,
        "io.circe" %%% "circe-generic" % LibraryVersions.circeVersion,
        "io.circe" %%% "circe-parser"  % LibraryVersions.circeVersion,
        "io.circe" %%% "circe-refined" % LibraryVersions.circeRefinedVersion,
        "io.circe" %%% "circe-testing" % LibraryVersions.circeVersion % "test"
      )
    )

    // Client Side JS libraries
    val Crystal = Def.setting(
      Seq(
        "edu.gemini" %%% "crystal"         % LibraryVersions.crystal,
        "edu.gemini" %%% "crystal-testkit" % LibraryVersions.crystal % Test
      )
    )

    val LucumaReact    = Def.setting(
      Seq(
        "edu.gemini" %%% "lucuma-react-common"         % LibraryVersions.lucumaReact,
        "edu.gemini" %%% "lucuma-react-font-awesome"   % LibraryVersions.lucumaReact,
        "edu.gemini" %%% "lucuma-react-tanstack-table" % LibraryVersions.lucumaReact,
        "edu.gemini" %%% "lucuma-react-prime-react"    % LibraryVersions.lucumaReact // Must be last, lest we hit a compiler snag
      )
    )
    val ScalaJSReactIO = Def.setting(
      Seq(
        "com.github.japgolly.scalajs-react" %%% "core-bundle-cb_io"        % LibraryVersions.scalajsReact,
        "com.github.japgolly.scalajs-react" %%% "extra"                    % LibraryVersions.scalajsReact,
        "com.github.japgolly.scalajs-react" %%% "extra-ext-monocle3"       % LibraryVersions.scalajsReact,
        "com.github.japgolly.scalajs-react" %%% "callback-ext-cats_effect" % LibraryVersions.scalajsReact
      )
    )
    val ReactScalaJS   = Def.setting(
      Seq(
        "com.github.japgolly.scalajs-react" %%% "core"               % LibraryVersions.scalajsReact,
        "com.github.japgolly.scalajs-react" %%% "extra"              % LibraryVersions.scalajsReact,
        "com.github.japgolly.scalajs-react" %%% "extra-ext-monocle3" % LibraryVersions.scalajsReact,
        "com.github.japgolly.scalajs-react" %%% "core-ext-cats"      % LibraryVersions.scalajsReact
      )
    )
    val ScalaJSDom     = Def.setting("org.scala-js" %%% "scalajs-dom" % LibraryVersions.scalaDom)
    val JavaTimeJS     =
      Def.setting("io.github.cquiroz" %%% "scala-java-time" % LibraryVersions.javaTimeJS)
    val GeminiLocales  =
      Def.setting("edu.gemini" %%% "gemini-locales" % LibraryVersions.geminiLocales)
    val PPrint         = Def.setting("com.lihaoyi" %%% "pprint" % LibraryVersions.pprint)

    // GIAPI Libraries
    val GiapiScala = "edu.gemini" %% "giapi"    % LibraryVersions.giapiScala
    val ACM        = "edu.gemini"  % "acm_2.13" % LibraryVersions.acm

    // Lucuma Libraries
    val LucumaCore = Def.setting(
      Seq(
        "edu.gemini" %%% "lucuma-core"         % LibraryVersions.lucumaCore,
        "edu.gemini" %%% "lucuma-core-testkit" % LibraryVersions.lucumaCore
      )
    )

    val LucumaUI = Def.setting(
      Seq(
        "edu.gemini" %%% "lucuma-ui"         % LibraryVersions.lucumaUISchemas,
        "edu.gemini" %%% "lucuma-ui-testkit" % LibraryVersions.lucumaUISchemas % Test
      )
    )

    val LucumaSSO =
      Def.setting("edu.gemini" %%% "lucuma-sso-backend-client" % LibraryVersions.lucumaSSO)

    val LucumaSchemas   =
      Def.setting(
        Seq(
          "edu.gemini" %%% "lucuma-schemas"         % LibraryVersions.lucumaUISchemas,
          "edu.gemini" %%% "lucuma-schemas-testkit" % LibraryVersions.lucumaUISchemas % Test
        )
      )
    val LucumaODBSchema =
      Def.setting(
        "edu.gemini" %%% "lucuma-odb-schema" % LibraryVersions.lucumaODBSchema
      )

    val Clue          = Def.setting("edu.gemini" %%% "clue-core" % LibraryVersions.clue)
    val ClueGenerator = "edu.gemini" %% "clue-generator" % LibraryVersions.clue
    val ClueHttp4s    = "edu.gemini" %% "clue-http4s"    % LibraryVersions.clue
    val ClueJs        = Def.setting("edu.gemini" %%% "clue-scalajs" % LibraryVersions.clue)
    val ClueNatchez   = "edu.gemini" %% "clue-natchez"   % LibraryVersions.clue

  }

}<|MERGE_RESOLUTION|>--- conflicted
+++ resolved
@@ -58,11 +58,7 @@
     // Gemini UI Libraries
     val crystal         = "0.49.0"
     val lucumaReact     = "0.84.0"
-<<<<<<< HEAD
-    val lucumaUISchemas = "0.156.1"
-=======
     val lucumaUISchemas = "0.156.2"
->>>>>>> 8a8a03e9
 
     // Clue
     val clue = "0.46.0"
