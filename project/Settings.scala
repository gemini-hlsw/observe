--- conflicted
+++ resolved
@@ -90,11 +90,7 @@
     val jaxb                = "2.3.1"
 
     // Gemini Libraries
-<<<<<<< HEAD
-    val lucumaCore    = "0.83.0"
-=======
     val lucumaCore    = "0.84.0"
->>>>>>> 4cc1dacb
     val lucumaUI      = "0.78.0"
     val lucumaSchemas = "0.59.0"
 
