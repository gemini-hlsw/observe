--- conflicted
+++ resolved
@@ -49,15 +49,9 @@
     val pprint        = "0.8.1"
 
     // Gemini Libraries
-<<<<<<< HEAD
     val lucumaCore      = "0.96.0"
-    val lucumaUI        = "0.97.0"
-    val lucumaSchemas   = "0.81.0"
-=======
-    val lucumaCore      = "0.95.2"
     val lucumaUI        = "0.98.0"
     val lucumaSchemas   = "0.81.1"
->>>>>>> 3e90335a
     val lucumaSSO       = "0.6.16"
     val lucumaODBSchema = "0.11.5"
 
