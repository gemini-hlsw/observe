import sbt.*
import java.lang.{Runtime => JRuntime}
import org.portablescala.sbtplatformdeps.PlatformDepsPlugin.autoImport.*

/**
 * Application settings and dependencies
 */
object Settings {

  /** Library versions */
  object LibraryVersions {
    // Scala libraries
    val catsEffectVersion = "3.6.1"
    val catsVersion       = "2.13.0"
    val kittens           = "3.5.0"
    val mouseVersion      = "1.3.2"
    val fs2Version        = "3.12.0"
    val scalaXml          = "1.2.0"
    val catsTime          = "0.5.1"
    val catsParseVersion  = "1.1.0"

    val http4sVersion              = "0.23.30"
    val http4sDomVersion           = "0.2.12"
    val http4sJdkHttpClientVersion = "0.10.0"
    val http4sScalaXmlVersion      = "0.24.0"

    val coulomb             = "0.8.0"
    val commonsHttp         = "3.1"
    val unboundId           = "3.2.1"
    val jwt                 = "11.0.0"
    val slf4j               = "2.0.17"
    val log4cats            = "2.7.0"
    val log4catsLogLevel    = "0.3.1"
    val logback             = "1.5.18"
    val natchez             = "0.3.8"
    val natchezHttp4s       = "0.6.1"
    val pureConfig          = "0.17.9"
    val monocleVersion      = "3.3.0"
    val circeVersion        = "0.14.14"
    val circeRefinedVersion = "0.15.1"

    // test libraries
    val jUnitInterface         = "0.13.2"
    val munitVersion           = "1.1.1"
    val munitDisciplineVersion = "2.0.0"
    val munitCatsEffectVersion = "2.1.0"

    val acm           = "0.1.1"
    val giapiScala    = "0.2.3"
    val geminiLocales = "0.7.0"
    val pprint        = "0.9.0"

    // Gemini Libraries
    val lucumaCore      = "0.136.1"
    val lucumaSchemas   = "0.142.1"
    val lucumaSSO       = "0.8.22"
<<<<<<< HEAD
    val lucumaODBSchema = "0.25.2"
=======
    val lucumaODBSchema = "0.25.3"
>>>>>>> 4a0be206

    // Gemini UI Libraries
    val crystal     = "0.49.0"
    val lucumaReact = "0.84.0"
    val lucumaUI    = "0.146.1"

    // Clue
    val clue = "0.46.0"

    // ScalaJS libraries
    val javaTimeJS   = "2.6.0"
    val scalaDom     = "2.3.0"
    val scalajsReact = "3.0.0-beta12"
  }

  /**
   * Global libraries
   */
  object Libraries {
    // Test Libraries
    val MUnit          = Def.setting(
      Seq(
        "org.scalameta" %%% "munit"             % LibraryVersions.munitVersion           % Test,
        "org.typelevel" %%% "munit-cats-effect" % LibraryVersions.munitCatsEffectVersion % Test,
        "org.typelevel" %%% "discipline-munit"  % LibraryVersions.munitDisciplineVersion % Test
      )
    )
    val JUnitInterface =
      "com.github.sbt" % "junit-interface" % LibraryVersions.jUnitInterface % "test"
    // Server side libraries
    val Cats       = Def.setting(
      Seq(
        "org.typelevel" %%% "cats-core"    % LibraryVersions.catsVersion,
        "org.typelevel" %%% "cats-testkit" % LibraryVersions.catsVersion % Test
      )
    )
    val Kittens    = Def.setting("org.typelevel" %%% "kittens" % LibraryVersions.kittens)
    val CatsEffect = Def.setting(
      Seq(
        "org.typelevel" %%% "cats-effect"         % LibraryVersions.catsEffectVersion,
        "org.typelevel" %%% "cats-effect-laws"    % LibraryVersions.catsEffectVersion % Test,
        "org.typelevel" %%% "cats-effect-testkit" % LibraryVersions.catsEffectVersion % Test
      )
    )
    val Fs2        = Def.setting("co.fs2" %%% "fs2-core" % LibraryVersions.fs2Version)
    val Fs2IO      = "co.fs2" %% "fs2-io" % LibraryVersions.fs2Version % "test"
    val Mouse      = Def.setting("org.typelevel" %%% "mouse" % LibraryVersions.mouseVersion)
    val UnboundId  =
      "com.unboundid" % "unboundid-ldapsdk-minimal-edition" % LibraryVersions.unboundId
    val JwtCore   = "com.github.jwt-scala" %% "jwt-core"     % LibraryVersions.jwt
    val JwtCirce  = "com.github.jwt-scala" %% "jwt-circe"    % LibraryVersions.jwt
    val Slf4j     = "org.slf4j"             % "slf4j-api"    % LibraryVersions.slf4j
    val JuliSlf4j = "org.slf4j"             % "jul-to-slf4j" % LibraryVersions.slf4j
    val NopSlf4j  = "org.slf4j"             % "slf4j-nop"    % LibraryVersions.slf4j
    val CatsTime  = Def.setting(
      "org.typelevel" %%% "cats-time-testkit" % LibraryVersions.catsTime % Test
    )

    val CatsParse        = Def.setting(
      "org.typelevel" %%% "cats-parse" % LibraryVersions.catsParseVersion
    )
    val Log4Cats         = Def.setting("org.typelevel" %%% "log4cats-slf4j" % LibraryVersions.log4cats)
    val Log4CatsNoop     =
      Def.setting("org.typelevel" %%% "log4cats-noop" % LibraryVersions.log4cats % "test")
    val Logback          = Seq(
      "ch.qos.logback" % "logback-core"    % LibraryVersions.logback,
      "ch.qos.logback" % "logback-classic" % LibraryVersions.logback
    )
    val Log4CatsLogLevel = Def.setting(
      Seq(
        "org.typelevel" %%% "log4cats-core"     % LibraryVersions.log4cats,
        "com.rpiaggio"  %%% "log4cats-loglevel" % LibraryVersions.log4catsLogLevel
      )
    )
    val Logging          = Def.setting(Seq(JuliSlf4j) ++ Logback)
    val Natchez          = Seq(
      "org.tpolecat" %% "natchez-core"      % LibraryVersions.natchez,
      "org.tpolecat" %% "natchez-honeycomb" % LibraryVersions.natchez,
      "org.tpolecat" %% "natchez-http4s"    % LibraryVersions.natchezHttp4s
    )
    val PureConfig       = Seq(
      "com.github.pureconfig" %% "pureconfig-core"        % LibraryVersions.pureConfig,
      "com.github.pureconfig" %% "pureconfig-cats"        % LibraryVersions.pureConfig,
      "com.github.pureconfig" %% "pureconfig-cats-effect" % LibraryVersions.pureConfig,
      "com.github.pureconfig" %% "pureconfig-http4s"      % LibraryVersions.pureConfig,
      "com.github.pureconfig" %% "pureconfig-ip4s"        % LibraryVersions.pureConfig
    )
    val Coulomb          = Def.setting(
      Seq(
        "com.manyangled" %%% "coulomb-core"    % LibraryVersions.coulomb,
        "com.manyangled" %%% "coulomb-units"   % LibraryVersions.coulomb,
        "com.manyangled" %%% "coulomb-testkit" % LibraryVersions.coulomb % Test
      )
    )
    val ScalaXml         =
      Def.setting("org.scala-lang.modules" %%% "scala-xml" % LibraryVersions.scalaXml)
    val Http4s           = Seq(
      "org.http4s" %% "http4s-dsl"          % LibraryVersions.http4sVersion,
      "org.http4s" %% "http4s-ember-server" % LibraryVersions.http4sVersion
    )
    val Http4sClient     = Def.setting(
      "org.http4s" %%% "http4s-client" % LibraryVersions.http4sVersion
    )
    val Http4sJDKClient  =
      Def.setting(
        Seq(
          "org.http4s" %% "http4s-dsl"             % LibraryVersions.http4sVersion,
          "org.http4s" %% "http4s-ember-client"    % LibraryVersions.http4sVersion,
          "org.http4s" %% "http4s-jdk-http-client" % LibraryVersions.http4sJdkHttpClientVersion
        )
      )
    val Http4sServer     = "org.http4s" %% "http4s-server"    % LibraryVersions.http4sVersion
    val Http4sCore       = Def.setting(
      "org.http4s" %%% "http4s-core" % LibraryVersions.http4sVersion
    )
    val Http4sCirce      = Def.setting(
      "org.http4s" %%% "http4s-circe" % LibraryVersions.http4sVersion
    )
    val Http4sLaws       = Def.setting(
      "org.http4s" %%% "http4s-laws" % LibraryVersions.http4sVersion
    )
    val Http4sDom        = Def.setting("org.http4s" %%% "http4s-dom" % LibraryVersions.http4sDomVersion)
    val Http4sXml        = "org.http4s" %% "http4s-scala-xml" % LibraryVersions.http4sScalaXmlVersion
    val Monocle          = Def.setting(
      Seq(
        "dev.optics" %%% "monocle-core"   % LibraryVersions.monocleVersion,
        "dev.optics" %%% "monocle-macro"  % LibraryVersions.monocleVersion,
        "dev.optics" %%% "monocle-unsafe" % LibraryVersions.monocleVersion,
        "dev.optics" %%% "monocle-law"    % LibraryVersions.monocleVersion
      )
    )
    val Circe            = Def.setting(
      Seq(
        "io.circe" %%% "circe-core"    % LibraryVersions.circeVersion,
        "io.circe" %%% "circe-generic" % LibraryVersions.circeVersion,
        "io.circe" %%% "circe-parser"  % LibraryVersions.circeVersion,
        "io.circe" %%% "circe-refined" % LibraryVersions.circeRefinedVersion,
        "io.circe" %%% "circe-testing" % LibraryVersions.circeVersion % "test"
      )
    )

    // Client Side JS libraries
    val Crystal = Def.setting(
      Seq(
        "edu.gemini" %%% "crystal"         % LibraryVersions.crystal,
        "edu.gemini" %%% "crystal-testkit" % LibraryVersions.crystal % Test
      )
    )

    val LucumaReact    = Def.setting(
      Seq(
        "edu.gemini" %%% "lucuma-react-common"         % LibraryVersions.lucumaReact,
        "edu.gemini" %%% "lucuma-react-font-awesome"   % LibraryVersions.lucumaReact,
        "edu.gemini" %%% "lucuma-react-tanstack-table" % LibraryVersions.lucumaReact,
        "edu.gemini" %%% "lucuma-react-prime-react"    % LibraryVersions.lucumaReact // Must be last, lest we hit a compiler snag
      )
    )
    val ScalaJSReactIO = Def.setting(
      Seq(
        "com.github.japgolly.scalajs-react" %%% "core-bundle-cb_io"        % LibraryVersions.scalajsReact,
        "com.github.japgolly.scalajs-react" %%% "extra"                    % LibraryVersions.scalajsReact,
        "com.github.japgolly.scalajs-react" %%% "extra-ext-monocle3"       % LibraryVersions.scalajsReact,
        "com.github.japgolly.scalajs-react" %%% "callback-ext-cats_effect" % LibraryVersions.scalajsReact
      )
    )
    val ReactScalaJS   = Def.setting(
      Seq(
        "com.github.japgolly.scalajs-react" %%% "core"               % LibraryVersions.scalajsReact,
        "com.github.japgolly.scalajs-react" %%% "extra"              % LibraryVersions.scalajsReact,
        "com.github.japgolly.scalajs-react" %%% "extra-ext-monocle3" % LibraryVersions.scalajsReact,
        "com.github.japgolly.scalajs-react" %%% "core-ext-cats"      % LibraryVersions.scalajsReact
      )
    )
    val ScalaJSDom     = Def.setting("org.scala-js" %%% "scalajs-dom" % LibraryVersions.scalaDom)
    val JavaTimeJS     =
      Def.setting("io.github.cquiroz" %%% "scala-java-time" % LibraryVersions.javaTimeJS)
    val GeminiLocales  =
      Def.setting("edu.gemini" %%% "gemini-locales" % LibraryVersions.geminiLocales)
    val PPrint         = Def.setting("com.lihaoyi" %%% "pprint" % LibraryVersions.pprint)

    // GIAPI Libraries
    val GiapiScala = "edu.gemini" %% "giapi"    % LibraryVersions.giapiScala
    val ACM        = "edu.gemini"  % "acm_2.13" % LibraryVersions.acm

    // Lucuma Libraries
    val LucumaCore = Def.setting(
      Seq(
        "edu.gemini" %%% "lucuma-core"         % LibraryVersions.lucumaCore,
        "edu.gemini" %%% "lucuma-core-testkit" % LibraryVersions.lucumaCore
      )
    )

    val LucumaUI = Def.setting(
      Seq(
        "edu.gemini" %%% "lucuma-ui"         % LibraryVersions.lucumaUI,
        "edu.gemini" %%% "lucuma-ui-testkit" % LibraryVersions.lucumaUI % Test
      )
    )

    val LucumaSSO =
      Def.setting("edu.gemini" %%% "lucuma-sso-backend-client" % LibraryVersions.lucumaSSO)

    val LucumaSchemas   =
      Def.setting(
        Seq(
          "edu.gemini" %%% "lucuma-schemas"         % LibraryVersions.lucumaSchemas,
          "edu.gemini" %%% "lucuma-schemas-testkit" % LibraryVersions.lucumaSchemas % Test
        )
      )
    val LucumaODBSchema =
      Def.setting(
        "edu.gemini" %%% "lucuma-odb-schema" % LibraryVersions.lucumaODBSchema
      )

    val Clue          = Def.setting("edu.gemini" %%% "clue-core" % LibraryVersions.clue)
    val ClueGenerator = "edu.gemini" %% "clue-generator" % LibraryVersions.clue
    val ClueHttp4s    = "edu.gemini" %% "clue-http4s"    % LibraryVersions.clue
    val ClueJs        = Def.setting("edu.gemini" %%% "clue-scalajs" % LibraryVersions.clue)
    val ClueNatchez   = "edu.gemini" %% "clue-natchez"   % LibraryVersions.clue

  }

}<|MERGE_RESOLUTION|>--- conflicted
+++ resolved
@@ -54,11 +54,7 @@
     val lucumaCore      = "0.136.1"
     val lucumaSchemas   = "0.142.1"
     val lucumaSSO       = "0.8.22"
-<<<<<<< HEAD
-    val lucumaODBSchema = "0.25.2"
-=======
     val lucumaODBSchema = "0.25.3"
->>>>>>> 4a0be206
 
     // Gemini UI Libraries
     val crystal     = "0.49.0"
