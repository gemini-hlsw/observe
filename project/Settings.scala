import sbt.*
import java.lang.{Runtime => JRuntime}
import org.portablescala.sbtplatformdeps.PlatformDepsPlugin.autoImport.*

/**
 * Application settings and dependencies
 */
object Settings {

  /** Library versions */
  object LibraryVersions {
    // Scala libraries
    val catsEffectVersion = "3.5.4"
    val catsVersion       = "2.12.0"
    val kittens           = "3.3.0"
    val mouseVersion      = "1.2.3"
    val fs2Version        = "3.10.2"
    val scalaXml          = "1.2.0"
    val catsTime          = "0.5.1"
    val catsParseVersion  = "1.0.0"

    val http4sVersion              = "0.23.24-25-e71f1b1-SNAPSHOT"
    val http4sDomVersion           = "0.2.11"
    val http4sJdkHttpClientVersion = "0.9.1"
    val http4sScalaXmlVersion      = "0.23.13"

    val coulomb          = "0.8.0"
    val commonsHttp      = "3.1"
    val unboundId        = "3.2.1"
    val jwt              = "10.0.1"
    val slf4j            = "2.0.13"
    val log4cats         = "2.7.0"
    val log4catsLogLevel = "0.3.1"
    val logback          = "1.5.6"
    val janino           = "3.1.12"
    val pureConfig       = "0.17.6"
    val monocleVersion   = "3.2.0"
    val circeVersion     = "0.14.7"

    // test libraries
    val jUnitInterface         = "0.13.2"
<<<<<<< HEAD
    val munitVersion           = "1.0.0"
    val munitDisciplineVersion = "1.0.9"
=======
    val munitVersion           = "1.0.0-RC1"
    val munitDisciplineVersion = "2.0.0"
>>>>>>> 6a5c5573
    val munitCatsEffectVersion = "2.0.0-M5"

    val acm           = "0.1.1"
    val giapiScala    = "0.2.2"
    val geminiLocales = "0.7.0"
    val pprint        = "0.9.0"

    // Gemini Libraries
    val lucumaCore      = "0.97.1"
    val lucumaUI        = "0.103.0"
    val lucumaSchemas   = "0.83.0"
    val lucumaSSO       = "0.6.17"
    val lucumaODBSchema = "0.11.7"

    // Clue
    val clue = "0.35.2"

    // ScalaJS libraries
    val crystal      = "0.38.0"
    val javaTimeJS   = "2.5.0"
    val lucumaReact  = "0.63.0"
    val scalaDom     = "2.3.0"
    val scalajsReact = "3.0.0-beta3"
  }

  /**
   * Global libraries
   */
  object Libraries {
    // Test Libraries
    val MUnit          = Def.setting(
      Seq(
        "org.scalameta" %%% "munit"             % LibraryVersions.munitVersion           % Test,
        "org.typelevel" %%% "munit-cats-effect" % LibraryVersions.munitCatsEffectVersion % Test,
        "org.typelevel" %%% "discipline-munit"  % LibraryVersions.munitDisciplineVersion % Test
      )
    )
    val JUnitInterface =
      "com.github.sbt" % "junit-interface" % LibraryVersions.jUnitInterface % "test"
    // Server side libraries
    val Cats       = Def.setting(
      Seq(
        "org.typelevel" %%% "cats-core"    % LibraryVersions.catsVersion,
        "org.typelevel" %%% "cats-testkit" % LibraryVersions.catsVersion % Test
      )
    )
    val Kittens    = Def.setting("org.typelevel" %%% "kittens" % LibraryVersions.kittens)
    val CatsEffect =
      Def.setting("org.typelevel" %%% "cats-effect" % LibraryVersions.catsEffectVersion)
    val Fs2        = Def.setting("co.fs2" %%% "fs2-core" % LibraryVersions.fs2Version)
    val Fs2IO      = "co.fs2" %% "fs2-io" % LibraryVersions.fs2Version % "test"
    val Mouse      = Def.setting("org.typelevel" %%% "mouse" % LibraryVersions.mouseVersion)
    val UnboundId  =
      "com.unboundid" % "unboundid-ldapsdk-minimal-edition" % LibraryVersions.unboundId
    val JwtCore   = "com.github.jwt-scala" %% "jwt-core"     % LibraryVersions.jwt
    val JwtCirce  = "com.github.jwt-scala" %% "jwt-circe"    % LibraryVersions.jwt
    val Slf4j     = "org.slf4j"             % "slf4j-api"    % LibraryVersions.slf4j
    val JuliSlf4j = "org.slf4j"             % "jul-to-slf4j" % LibraryVersions.slf4j
    val NopSlf4j  = "org.slf4j"             % "slf4j-nop"    % LibraryVersions.slf4j
    val CatsTime  = Def.setting(
      "org.typelevel" %%% "cats-time-testkit" % LibraryVersions.catsTime % Test
    )

    val CatsParse        = Def.setting(
      "org.typelevel" %%% "cats-parse" % LibraryVersions.catsParseVersion
    )
    val Log4Cats         = Def.setting("org.typelevel" %%% "log4cats-slf4j" % LibraryVersions.log4cats)
    val Log4CatsNoop     =
      Def.setting("org.typelevel" %%% "log4cats-noop" % LibraryVersions.log4cats % "test")
    val Logback          = Seq(
      "ch.qos.logback"      % "logback-core"    % LibraryVersions.logback,
      "ch.qos.logback"      % "logback-classic" % LibraryVersions.logback,
      "org.codehaus.janino" % "janino"          % LibraryVersions.janino
    )
    val Log4CatsLogLevel = Def.setting(
      Seq(
        "org.typelevel" %%% "log4cats-core"     % LibraryVersions.log4cats,
        "com.rpiaggio"  %%% "log4cats-loglevel" % LibraryVersions.log4catsLogLevel
      )
    )
    val Logging          = Def.setting(Seq(JuliSlf4j) ++ Logback)
    val PureConfig       = Seq(
      "com.github.pureconfig" %% "pureconfig-core"        % LibraryVersions.pureConfig,
      "com.github.pureconfig" %% "pureconfig-cats"        % LibraryVersions.pureConfig,
      "com.github.pureconfig" %% "pureconfig-cats-effect" % LibraryVersions.pureConfig,
      "com.github.pureconfig" %% "pureconfig-http4s"      % LibraryVersions.pureConfig,
      "com.github.pureconfig" %% "pureconfig-ip4s"        % LibraryVersions.pureConfig
    )
    val Coulomb          = Def.setting(
      Seq(
        "com.manyangled" %%% "coulomb-core"    % LibraryVersions.coulomb,
        "com.manyangled" %%% "coulomb-units"   % LibraryVersions.coulomb,
        "com.manyangled" %%% "coulomb-testkit" % LibraryVersions.coulomb % Test
      )
    )
    val ScalaXml         =
      Def.setting("org.scala-lang.modules" %%% "scala-xml" % LibraryVersions.scalaXml)
    val Http4s           = Seq(
      "org.http4s" %% "http4s-dsl"          % LibraryVersions.http4sVersion,
      "org.http4s" %% "http4s-ember-server" % LibraryVersions.http4sVersion
    )
    val Http4sClient     = Def.setting(
      "org.http4s" %%% "http4s-client" % LibraryVersions.http4sVersion
    )
    val Http4sJDKClient  =
      Def.setting(
        Seq(
          "org.http4s" %% "http4s-dsl"             % LibraryVersions.http4sVersion,
          "org.http4s" %% "http4s-jdk-http-client" % LibraryVersions.http4sJdkHttpClientVersion
        )
      )
    val Http4sServer     = "org.http4s" %% "http4s-server"    % LibraryVersions.http4sVersion
    val Http4sCore       = Def.setting(
      "org.http4s" %%% "http4s-core" % LibraryVersions.http4sVersion
    )
    val Http4sCirce      = Def.setting(
      "org.http4s" %%% "http4s-circe" % LibraryVersions.http4sVersion
    )
    val Http4sLaws       = Def.setting(
      "org.http4s" %%% "http4s-laws" % LibraryVersions.http4sVersion
    )
    val Http4sDom        = Def.setting("org.http4s" %%% "http4s-dom" % LibraryVersions.http4sDomVersion)
    val Http4sXml        = "org.http4s" %% "http4s-scala-xml" % LibraryVersions.http4sScalaXmlVersion
    val Monocle          = Def.setting(
      Seq(
        "dev.optics" %%% "monocle-core"   % LibraryVersions.monocleVersion,
        "dev.optics" %%% "monocle-macro"  % LibraryVersions.monocleVersion,
        "dev.optics" %%% "monocle-unsafe" % LibraryVersions.monocleVersion,
        "dev.optics" %%% "monocle-law"    % LibraryVersions.monocleVersion
      )
    )
    val Circe            = Def.setting(
      Seq(
        "io.circe" %%% "circe-core"    % LibraryVersions.circeVersion,
        "io.circe" %%% "circe-generic" % LibraryVersions.circeVersion,
        "io.circe" %%% "circe-parser"  % LibraryVersions.circeVersion,
        "io.circe" %%% "circe-refined" % LibraryVersions.circeVersion,
        "io.circe" %%% "circe-testing" % LibraryVersions.circeVersion % "test"
      )
    )

    // Client Side JS libraries
    val Crystal = Def.setting(
      Seq(
        "edu.gemini" %%% "crystal"         % LibraryVersions.crystal,
        "edu.gemini" %%% "crystal-testkit" % LibraryVersions.crystal % Test
      )
    )

    val LucumaReact    = Def.setting(
      Seq(
        "edu.gemini" %%% "lucuma-react-common"         % LibraryVersions.lucumaReact,
        "edu.gemini" %%% "lucuma-react-font-awesome"   % LibraryVersions.lucumaReact,
        "edu.gemini" %%% "lucuma-react-tanstack-table" % LibraryVersions.lucumaReact,
        "edu.gemini" %%% "lucuma-react-prime-react"    % LibraryVersions.lucumaReact // Must be last, lest we hit a compiler snag
      )
    )
    val ScalaJSReactIO = Def.setting(
      Seq(
        "com.github.japgolly.scalajs-react" %%% "core-bundle-cb_io"        % LibraryVersions.scalajsReact,
        "com.github.japgolly.scalajs-react" %%% "extra"                    % LibraryVersions.scalajsReact,
        "com.github.japgolly.scalajs-react" %%% "extra-ext-monocle3"       % LibraryVersions.scalajsReact,
        "com.github.japgolly.scalajs-react" %%% "callback-ext-cats_effect" % LibraryVersions.scalajsReact
      )
    )
    val ReactScalaJS   = Def.setting(
      Seq(
        "com.github.japgolly.scalajs-react" %%% "core"               % LibraryVersions.scalajsReact,
        "com.github.japgolly.scalajs-react" %%% "extra"              % LibraryVersions.scalajsReact,
        "com.github.japgolly.scalajs-react" %%% "extra-ext-monocle3" % LibraryVersions.scalajsReact,
        "com.github.japgolly.scalajs-react" %%% "core-ext-cats"      % LibraryVersions.scalajsReact
      )
    )
    val ScalaJSDom     = Def.setting("org.scala-js" %%% "scalajs-dom" % LibraryVersions.scalaDom)
    val JavaTimeJS     =
      Def.setting("io.github.cquiroz" %%% "scala-java-time" % LibraryVersions.javaTimeJS)
    val GeminiLocales  =
      Def.setting("edu.gemini" %%% "gemini-locales" % LibraryVersions.geminiLocales)
    val PPrint         = Def.setting("com.lihaoyi" %%% "pprint" % LibraryVersions.pprint)

    // GIAPI Libraries
    val GiapiScala = "edu.gemini" %% "giapi"    % LibraryVersions.giapiScala
    val ACM        = "edu.gemini"  % "acm_2.13" % LibraryVersions.acm

    // Lucuma Libraries
    val LucumaCore = Def.setting(
      Seq(
        "edu.gemini" %%% "lucuma-core"         % LibraryVersions.lucumaCore,
        "edu.gemini" %%% "lucuma-core-testkit" % LibraryVersions.lucumaCore
      )
    )

    val LucumaUI = Def.setting(
      Seq(
        "edu.gemini" %%% "lucuma-ui"         % LibraryVersions.lucumaUI,
        "edu.gemini" %%% "lucuma-ui-testkit" % LibraryVersions.lucumaUI % Test
      )
    )

    val LucumaSSO =
      Def.setting("edu.gemini" %%% "lucuma-sso-backend-client" % LibraryVersions.lucumaSSO)

    val LucumaSchemas   =
      Def.setting(
        Seq(
          "edu.gemini" %%% "lucuma-schemas"         % LibraryVersions.lucumaSchemas,
          "edu.gemini" %%% "lucuma-schemas-testkit" % LibraryVersions.lucumaSchemas % Test
        )
      )
    val LucumaODBSchema =
      Def.setting(
        "edu.gemini" %%% "lucuma-odb-schema" % LibraryVersions.lucumaODBSchema
      )

    val Clue          = Def.setting("edu.gemini" %%% "clue-core" % LibraryVersions.clue)
    val ClueGenerator = "edu.gemini" %% "clue-generator" % LibraryVersions.clue
    val ClueHttp4s    = "edu.gemini" %% "clue-http4s"    % LibraryVersions.clue
    val ClueJs        = Def.setting("edu.gemini" %%% "clue-scalajs" % LibraryVersions.clue)

  }

}<|MERGE_RESOLUTION|>--- conflicted
+++ resolved
@@ -39,13 +39,8 @@
 
     // test libraries
     val jUnitInterface         = "0.13.2"
-<<<<<<< HEAD
     val munitVersion           = "1.0.0"
-    val munitDisciplineVersion = "1.0.9"
-=======
-    val munitVersion           = "1.0.0-RC1"
     val munitDisciplineVersion = "2.0.0"
->>>>>>> 6a5c5573
     val munitCatsEffectVersion = "2.0.0-M5"
 
     val acm           = "0.1.1"
