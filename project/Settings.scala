import sbt._
import java.lang.{ Runtime => JRuntime }
import org.portablescala.sbtplatformdeps.PlatformDepsPlugin.autoImport._

/**
  * Application settings and dependencies
  */
object Settings {

  /** Library versions */
  object LibraryVersions {
    // ScalaJS libraries
    val scalaDom                = "1.1.0"
    val scalajsReact            = "1.7.7"
    val booPickle               = "1.3.3"
    val diode                   = "1.1.14"
    val javaTimeJS              = "2.3.0"
    val scalaJSReactCommon      = "0.11.3"
    val scalaJSSemanticUI       = "0.10.6"
    val scalaJSReactVirtualized = "0.11.3"
    val scalaJSReactClipboard   = "1.4.3"
    val scalaJSReactDraggable   = "0.11.3"
    val scalaJSReactSortable    = "0.4.2"

    // Scala libraries
    val catsEffectVersion   = "3.1.1"
    val catsVersion         = "2.6.1"
    val mouseVersion        = "1.0.2"
    val fs2Version          = "3.0.4"
    val shapelessVersion    = "2.3.7"
    val scalaParsersVersion = "1.1.2"
    val scalaXml            = "1.2.0"
    val catsTime            = "0.3.4"

    val http4sVersion  = "1.0.0-M21"
    val squants        = "1.8.0"
    val commonsHttp    = "2.0.2"
    val unboundId      = "3.2.1"
    val jwt            = "5.0.0"
    val slf4j          = "1.7.30"
    val log4s          = "1.10.0"
    val log4cats       = "2.1.1"
    val log4catsLevel  = "0.3.0"
    val logback        = "1.2.3"
    val janino         = "3.1.4"
    val logstash       = "6.6"
    val pureConfig     = "0.15.0"
    val monocleVersion = "2.1.0"
    val circeVersion   = "0.14.1"
    val doobieVersion  = "0.6.0"
    val flywayVersion  = "6.0.4"

    // test libraries
    val xmlUnit                     = "1.6"
    val jUnitInterface              = "0.11"
    val scalaMock                   = "5.1.0"
    lazy val munitVersion           = "0.7.26"
    lazy val munitDisciplineVersion = "1.0.9"
    lazy val munitCatsEffectVersion = "1.0.3"

    // Pure JS libraries
    val fomanticUI = "2.8.7"
    val ocsVersion = "2021102.1.1"

    val apacheXMLRPC        = "3.1.3"
    val opencsv             = "2.1"
    val epicsService        = "1.0.7"
    val gmpCommandRecords   = "0.7.7"
    val giapi               = "1.1.7"
    val giapiJmsUtil        = "0.5.7"
    val giapiJmsProvider    = "1.6.7"
    val giapiCommandsClient = "0.2.7"
    val giapiStatusService  = "0.6.7"
    val gmpStatusGateway    = "0.3.7"
    val gmpStatusDatabase   = "0.3.7"
    val gmpCmdClientBridge  = "0.6.7"
    val guava               = "30.1-jre"
    val prometheusClient    = "0.10.0"
    val geminiLocales       = "0.6.0"
    val pprint              = "0.6.6"
    val jaxb                = "2.3.1"

    // Gemini Libraries
<<<<<<< HEAD
    val lucumaCore = "0.9.0"
    val lucumaUI   = "0.13.2"
=======
    val lucumaCore          = "0.8.1"
    val lucumaUI            = "0.13.2"

    // Clue
    val clue                = "0.16.0"

    val sttp                = "3.3.6"
>>>>>>> 0b01e407
  }

  /**
    * Global libraries
    */
  object Libraries {
    // Test Libraries
    val TestLibs       = Def.setting(
      "org.typelevel" %%% "cats-testkit-scalatest" % "2.1.5" % "test"
    )
    val MUnit          = Def.setting(
      Seq(
        "org.scalameta" %%% "munit"             % LibraryVersions.munitVersion           % Test,
        "org.typelevel" %%% "munit-cats-effect-3" % LibraryVersions.munitCatsEffectVersion % Test,
        "org.typelevel" %%% "discipline-munit"  % LibraryVersions.munitDisciplineVersion % Test
      )
    )
    val XmlUnit        = "xmlunit" % "xmlunit" % LibraryVersions.xmlUnit % "test"
    val JUnitInterface =
      "com.novocode" % "junit-interface" % LibraryVersions.jUnitInterface % "test"
    val ScalaMock   = "org.scalamock"     %% "scalamock"          % LibraryVersions.scalaMock  % "test"
    // Server side libraries
    val Cats        = Def.setting("org.typelevel" %%% "cats-core" % LibraryVersions.catsVersion)
    val CatsEffect  =
      Def.setting("org.typelevel" %%% "cats-effect" % LibraryVersions.catsEffectVersion)
    val Fs2         = "co.fs2"            %% "fs2-core"           % LibraryVersions.fs2Version
    val Fs2IO       = "co.fs2"            %% "fs2-io"             % LibraryVersions.fs2Version % "test"
    val Mouse       = Def.setting("org.typelevel" %%% "mouse" % LibraryVersions.mouseVersion)
    val Shapeless   = Def.setting("com.chuusai" %%% "shapeless" % LibraryVersions.shapelessVersion)
    val CommonsHttp = "commons-httpclient" % "commons-httpclient" % LibraryVersions.commonsHttp
    val UnboundId   =
      "com.unboundid" % "unboundid-ldapsdk-minimal-edition" % LibraryVersions.unboundId
    val JwtCore          = "com.pauldijou" %% "jwt-core"     % LibraryVersions.jwt
    val JwtCirce         = "com.pauldijou" %% "jwt-circe"    % LibraryVersions.jwt
    val Slf4j            = "org.slf4j"      % "slf4j-api"    % LibraryVersions.slf4j
    val JuliSlf4j        = "org.slf4j"      % "jul-to-slf4j" % LibraryVersions.slf4j
    val NopSlf4j         = "org.slf4j"      % "slf4j-nop"    % LibraryVersions.slf4j
    val CatsTime         = Def.setting(
      "io.chrisdavenport" %%% "cats-time" % LibraryVersions.catsTime % "compile->compile;test->test"
    )
    val Log4Cats         = Def.setting("org.typelevel" %%% "log4cats-slf4j" % LibraryVersions.log4cats)
    val Log4CatsNoop     =
      Def.setting("org.typelevel" %%% "log4cats-noop" % LibraryVersions.log4cats % "test")
    val Logback          = Seq(
      "ch.qos.logback"       % "logback-core"             % LibraryVersions.logback,
      "ch.qos.logback"       % "logback-classic"          % LibraryVersions.logback,
      "org.codehaus.janino"  % "janino"                   % LibraryVersions.janino,
      "net.logstash.logback" % "logstash-logback-encoder" % LibraryVersions.logstash
    )
    val Log4s            = Def.setting("org.log4s" %%% "log4s" % LibraryVersions.log4s)
    val Log4CatsLogLevel = Def.setting(
      Seq(
        "org.typelevel" %%% "log4cats-core"     % LibraryVersions.log4cats,
        "com.rpiaggio"  %%% "log4cats-loglevel" % LibraryVersions.log4catsLevel
      )
    )
    val PrometheusClient =
      "io.prometheus" % "simpleclient_common" % LibraryVersions.prometheusClient
    val Logging          = Def.setting(Seq(JuliSlf4j, Log4s.value) ++ Logback)
    val PureConfig       = Seq(
      "com.github.pureconfig" %% "pureconfig"             % LibraryVersions.pureConfig,
      "com.github.pureconfig" %% "pureconfig-cats"        % LibraryVersions.pureConfig,
      "com.github.pureconfig" %% "pureconfig-cats-effect" % LibraryVersions.pureConfig
    )
    val OpenCSV          = "net.sf.opencsv" % "opencsv"          % LibraryVersions.opencsv
    val Squants          = Def.setting("org.typelevel" %%% "squants" % LibraryVersions.squants)
    val ScalaXml         =
      Def.setting("org.scala-lang.modules" %%% "scala-xml" % LibraryVersions.scalaXml)
    val Http4s           = Seq("org.http4s" %% "http4s-dsl" % LibraryVersions.http4sVersion,
                     "org.http4s" %% "http4s-blaze-server" % LibraryVersions.http4sVersion
    )
    val Http4sClient     = Seq(
      "org.http4s" %% "http4s-dsl"               % LibraryVersions.http4sVersion,
      "org.http4s" %% "http4s-async-http-client" % LibraryVersions.http4sVersion
    )
    val Http4sBoopickle  = "org.http4s"    %% "http4s-boopickle" % LibraryVersions.http4sVersion
    val Http4sCore       = "org.http4s"    %% "http4s-core"      % LibraryVersions.http4sVersion
    val Http4sCirce      = "org.http4s"    %% "http4s-circe"     % LibraryVersions.http4sVersion
    val Http4sXml        = "org.http4s"    %% "http4s-scala-xml" % LibraryVersions.http4sVersion
    val Http4sPrometheus =
      "org.http4s" %% "http4s-prometheus-metrics" % LibraryVersions.http4sVersion
    val Monocle = Def.setting(
      Seq(
        "com.github.julien-truffaut" %%% "monocle-core"   % LibraryVersions.monocleVersion,
        "com.github.julien-truffaut" %%% "monocle-macro"  % LibraryVersions.monocleVersion,
        "com.github.julien-truffaut" %%% "monocle-unsafe" % LibraryVersions.monocleVersion,
        "com.github.julien-truffaut" %%% "monocle-law"    % LibraryVersions.monocleVersion
      )
    )
    val Circe   = Def.setting(
      Seq(
        "io.circe" %%% "circe-core"    % LibraryVersions.circeVersion,
        "io.circe" %%% "circe-generic" % LibraryVersions.circeVersion,
        "io.circe" %%% "circe-parser"  % LibraryVersions.circeVersion,
        "io.circe" %%% "circe-testing" % LibraryVersions.circeVersion % "test"
      )
    )

    // Client Side JS libraries
    val ReactScalaJS            = Def.setting(
      Seq(
        "com.github.japgolly.scalajs-react" %%% "core"             % LibraryVersions.scalajsReact,
        "com.github.japgolly.scalajs-react" %%% "extra"            % LibraryVersions.scalajsReact,
        "com.github.japgolly.scalajs-react" %%% "ext-monocle-cats" % LibraryVersions.scalajsReact,
        "com.github.japgolly.scalajs-react" %%% "ext-cats"         % LibraryVersions.scalajsReact
      )
    )
    val Diode                   = Def.setting(
      Seq(
        "io.suzaku" %%% "diode"       % LibraryVersions.diode,
        "io.suzaku" %%% "diode-react" % LibraryVersions.diode
      )
    )
    val ScalaJSDom              = Def.setting("org.scala-js" %%% "scalajs-dom" % LibraryVersions.scalaDom)
    val ScalaJSReactCommon      =
      Def.setting("io.github.cquiroz.react" %%% "common" % LibraryVersions.scalaJSReactCommon)
    val ScalaJSReactCats        =
      Def.setting("io.github.cquiroz.react" %%% "cats" % LibraryVersions.scalaJSReactCommon)
    val ScalaJSReactSemanticUI  = Def.setting(
      "io.github.cquiroz.react" %%% "react-semantic-ui" % LibraryVersions.scalaJSSemanticUI
    )
    val ScalaJSReactVirtualized = Def.setting(
      "io.github.cquiroz.react" %%% "react-virtualized" % LibraryVersions.scalaJSReactVirtualized
    )
    val ScalaJSReactDraggable   = Def.setting(
      "io.github.cquiroz.react" %%% "react-draggable" % LibraryVersions.scalaJSReactDraggable
    )
    val ScalaJSReactSortable    = Def.setting(
      "io.github.cquiroz.react" %%% "react-sortable-hoc" % LibraryVersions.scalaJSReactSortable
    )
    val ScalaJSReactClipboard   = Def.setting(
      "io.github.cquiroz.react" %%% "react-clipboard" % LibraryVersions.scalaJSReactClipboard
    )
    val BooPickle               = Def.setting("io.suzaku" %%% "boopickle" % LibraryVersions.booPickle)
    val JavaTimeJS              =
      Def.setting("io.github.cquiroz" %%% "scala-java-time" % LibraryVersions.javaTimeJS)
    val GeminiLocales           =
      Def.setting("edu.gemini" %%% "gemini-locales" % LibraryVersions.geminiLocales)
    val PPrint                  = Def.setting("com.lihaoyi" %%% "pprint" % LibraryVersions.pprint)

    // OCS Libraries, these should become modules in the future
    val SpModelCore = "edu.gemini.ocs" %% "edu-gemini-spmodel-core" % LibraryVersions.ocsVersion
    val SeqexecOdb  = Seq(
      "edu.gemini.ocs" %% "edu-gemini-seqexec-odb" % LibraryVersions.ocsVersion,
      ("dom4j"          % "dom4j"                  % "1.5.1")
        .exclude("jaxen", "jaxen")
        .exclude("jaxme", "jaxme-api")
        .exclude("msv", "xsdlib")
        .exclude("msv", "relaxngDatatype")
        .exclude("pull-parser", "pull-parser")
        .exclude("stax", "stax")
        .exclude("xml-apis", "xml-apis")
        .exclude("xpp3", "xpp3")
    )
    val POT         = "edu.gemini.ocs" %% "edu-gemini-pot"          % LibraryVersions.ocsVersion
    val TRPC        = "edu.gemini.ocs" %% "edu-gemini-util-trpc"    % LibraryVersions.ocsVersion
    val WDBAClient  = Seq(
      "edu.gemini.ocs"   %% "edu-gemini-wdba-session-client" % LibraryVersions.ocsVersion,
      "org.apache.xmlrpc" % "xmlrpc-client"                  % LibraryVersions.apacheXMLRPC
    )

    val JAXB = Seq("javax.xml.bind" % "jaxb-api" % LibraryVersions.jaxb,
                   "org.glassfish.jaxb" % "jaxb-runtime" % LibraryVersions.jaxb,
                   "org.glassfish.jaxb" % "jaxb-xjc" % LibraryVersions.jaxb
    )

    // GIAPI Libraries
    val EpicsService       = "edu.gemini.epics" % "epics-service" % LibraryVersions.epicsService
    val GmpCommandsRecords =
      "edu.gemini.gmp" % "gmp-commands-records" % LibraryVersions.gmpCommandRecords
    val GiapiJmsUtil     = "edu.gemini.aspen" % "giapi-jms-util" % LibraryVersions.giapiJmsUtil
    val GiapiJmsProvider =
      "edu.gemini.jms" % "jms-activemq-provider" % LibraryVersions.giapiJmsProvider
    val Giapi               = "edu.gemini.aspen" % "giapi" % LibraryVersions.giapi
    val GiapiCommandsClient =
      "edu.gemini.aspen.gmp" % "gmp-commands-jms-client" % LibraryVersions.giapiCommandsClient
    val GiapiStatusService =
      "edu.gemini.aspen" % "giapi-status-service" % LibraryVersions.giapiStatusService
    val GmpStatusGateway =
      "edu.gemini.aspen.gmp" % "gmp-status-gateway" % LibraryVersions.gmpStatusGateway
    val GmpStatusDatabase =
      "edu.gemini.aspen.gmp" % "gmp-statusdb" % LibraryVersions.gmpStatusDatabase
    val GmpCmdJmsBridge =
      "edu.gemini.aspen.gmp" % "gmp-commands-jms-bridge" % LibraryVersions.gmpCmdClientBridge
    val Guava = "com.google.guava" % "guava" % LibraryVersions.guava

    // Lucuma Libraries
    val LucumaCore = Def.setting(
      Seq(
        "edu.gemini" %%% "lucuma-core"         % LibraryVersions.lucumaCore,
        "edu.gemini" %%% "lucuma-core-testkit" % LibraryVersions.lucumaCore
      )
    )
    val LucumaUI   = Def.setting("edu.gemini" %%% "lucuma-ui" % LibraryVersions.lucumaUI)

    val Clue = "edu.gemini" %% "clue-http4s-jdk-client" % LibraryVersions.clue

    val Sttp = Def.setting(
      Seq(
        "com.softwaremill.sttp.client3" %%% "core" % LibraryVersions.sttp,
        "com.softwaremill.sttp.client3" %%% "circe" % LibraryVersions.sttp,
        "com.softwaremill.sttp.client3" %%% "cats" % LibraryVersions.sttp
      )
    )
  }

  object PluginVersions {
    // Compiler plugins
    val kpVersion        = "0.11.3"
    val betterMonadicFor = "0.3.1"
  }

  object Plugins {
    val kindProjectorPlugin =
      ("org.typelevel" % "kind-projector" % PluginVersions.kpVersion).cross(CrossVersion.full)
    val betterMonadicForPlugin =
      "com.olegpy" %% "better-monadic-for" % PluginVersions.betterMonadicFor
  }

}<|MERGE_RESOLUTION|>--- conflicted
+++ resolved
@@ -81,10 +81,6 @@
     val jaxb                = "2.3.1"
 
     // Gemini Libraries
-<<<<<<< HEAD
-    val lucumaCore = "0.9.0"
-    val lucumaUI   = "0.13.2"
-=======
     val lucumaCore          = "0.8.1"
     val lucumaUI            = "0.13.2"
 
@@ -92,7 +88,6 @@
     val clue                = "0.16.0"
 
     val sttp                = "3.3.6"
->>>>>>> 0b01e407
   }
 
   /**
