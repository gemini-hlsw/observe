--- conflicted
+++ resolved
@@ -52,11 +52,7 @@
 
     // Gemini Libraries
     val lucumaCore      = "0.112.2"
-<<<<<<< HEAD
     val lucumaUI        = "0.128.1"
-=======
-    val lucumaUI        = "0.128.0"
->>>>>>> e4117090
     val lucumaSchemas   = "0.112.0"
     val lucumaSSO       = "0.7.3"
     val lucumaODBSchema = "0.18.0"
