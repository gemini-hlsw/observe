--- conflicted
+++ resolved
@@ -36,13 +36,8 @@
     val squants        = "1.8.0"
     val commonsHttp    = "2.0.2"
     val unboundId      = "3.2.1"
-<<<<<<< HEAD
-    val jwt            = "6.0.0"
-    val slf4j          = "1.7.31"
-=======
     val jwt            = "5.0.0"
     val slf4j          = "1.7.32"
->>>>>>> f610548f
     val log4s          = "1.10.0"
     val log4cats       = "2.1.1"
     val log4catsLevel  = "0.3.0"
