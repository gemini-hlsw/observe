--- conflicted
+++ resolved
@@ -36,13 +36,8 @@
     val squants        = "1.8.2"
     val commonsHttp    = "2.0.2"
     val unboundId      = "3.2.1"
-<<<<<<< HEAD
-    val jwt            = "9.0.3"
-    val slf4j          = "1.7.33"
-=======
     val jwt            = "5.0.0"
     val slf4j          = "1.7.34"
->>>>>>> ed0e3000
     val log4s          = "1.10.0"
     val log4cats       = "2.1.1"
     val log4catsLevel  = "0.3.0"
