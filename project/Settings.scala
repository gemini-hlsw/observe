import sbt._
import java.lang.{ Runtime => JRuntime }
import org.portablescala.sbtplatformdeps.PlatformDepsPlugin.autoImport._

/**
  * Application settings and dependencies
  */
object Settings {

  /** Library versions */
  object LibraryVersions {
    // ScalaJS libraries
    val scalaDom                = "1.1.0"
    val scalajsReact            = "1.7.7"
    val booPickle               = "1.3.3"
    val diode                   = "1.1.14"
    val javaTimeJS              = "2.3.0"
    val scalaJSReactCommon      = "0.11.3"
    val scalaJSSemanticUI       = "0.10.6"
    val scalaJSReactVirtualized = "0.11.3"
    val scalaJSReactClipboard   = "1.4.3"
    val scalaJSReactDraggable   = "0.11.3"
    val scalaJSReactSortable    = "0.4.2"

    // Scala libraries
    val catsEffectVersion   = "2.5.1"
    val catsVersion         = "2.6.1"
    val mouseVersion        = "1.0.2"
    val fs2Version          = "2.5.6"
    val shapelessVersion    = "2.3.7"
    val scalaParsersVersion = "1.1.2"
    val scalaXmlVerson      = "1.2.0"
    val catsTime            = "0.3.4"

<<<<<<< HEAD
    val http4sVersion  = "0.21.22"
    val squants        = "1.7.4"
    val commonsHttp    = "3.1"
=======
    val http4sVersion  = "0.21.23"
    val squants        = "1.8.0"
    val commonsHttp    = "2.0.2"
>>>>>>> ae804498
    val unboundId      = "3.2.1"
    val jwt            = "5.0.0"
    val slf4j          = "1.7.30"
    val log4s          = "1.10.0"
    val log4cats       = "1.3.1"
    val log4catsLevel  = "0.2.0"
    val logback        = "1.2.3"
    val janino         = "3.1.4"
    val logstash       = "6.6"
    val pureConfig     = "0.14.1"
    val monocleVersion = "2.1.0"
    val circeVersion   = "0.13.0"
    val doobieVersion  = "0.6.0"
    val flywayVersion  = "6.0.4"

    // test libraries
    val xmlUnit                     = "1.6"
    val jUnitInterface              = "0.11"
    val scalaMock                   = "5.1.0"
    lazy val munitVersion           = "0.7.26"
    lazy val munitDisciplineVersion = "1.0.9"
    lazy val munitCatsEffectVersion = "0.3.0"

    // Pure JS libraries
    val fomanticUI = "2.8.7"
    val ocsVersion = "2021102.1.1"

    val apacheXMLRPC        = "3.1.3"
    val opencsv             = "2.1"
    val epicsService        = "1.0.7"
    val gmpCommandRecords   = "0.7.7"
    val giapi               = "1.1.7"
    val giapiJmsUtil        = "0.5.7"
    val giapiJmsProvider    = "1.6.7"
    val giapiCommandsClient = "0.2.7"
    val giapiStatusService  = "0.6.7"
    val gmpStatusGateway    = "0.3.7"
    val gmpStatusDatabase   = "0.3.7"
    val gmpCmdClientBridge  = "0.6.7"
    val guava               = "30.1-jre"
    val prometheusClient    = "0.10.0"
    val geminiLocales       = "0.6.0"
    val pprint              = "0.6.6"
    val jaxb                = "2.3.1"

    // Gemini Libraries
    val lucumaCore = "0.8.0"
    val lucumaUI   = "0.12.2"
  }

  /**
    * Global libraries
    */
  object Libraries {
    // Test Libraries
    val TestLibs       = Def.setting(
      "org.typelevel" %%% "cats-testkit-scalatest" % "2.1.4" % "test"
    )
    val MUnit          = Def.setting(
      Seq(
        "org.scalameta" %%% "munit"             % LibraryVersions.munitVersion           % Test,
        "org.typelevel" %%% "munit-cats-effect" % LibraryVersions.munitCatsEffectVersion % Test,
        "org.typelevel" %%% "discipline-munit"  % LibraryVersions.munitDisciplineVersion % Test
      )
    )
    val XmlUnit        = "xmlunit" % "xmlunit" % LibraryVersions.xmlUnit % "test"
    val JUnitInterface =
      "com.novocode" % "junit-interface" % LibraryVersions.jUnitInterface % "test"
    val ScalaMock   = "org.scalamock"     %% "scalamock"          % LibraryVersions.scalaMock  % "test"
    // Server side libraries
    val Cats        = Def.setting("org.typelevel" %%% "cats-core" % LibraryVersions.catsVersion)
    val CatsEffect  =
      Def.setting("org.typelevel" %%% "cats-effect" % LibraryVersions.catsEffectVersion)
    val Fs2         = "co.fs2"            %% "fs2-core"           % LibraryVersions.fs2Version
    val Fs2IO       = "co.fs2"            %% "fs2-io"             % LibraryVersions.fs2Version % "test"
    val Mouse       = Def.setting("org.typelevel" %%% "mouse" % LibraryVersions.mouseVersion)
    val Shapeless   = Def.setting("com.chuusai" %%% "shapeless" % LibraryVersions.shapelessVersion)
    val CommonsHttp = "commons-httpclient" % "commons-httpclient" % LibraryVersions.commonsHttp
    val UnboundId   =
      "com.unboundid" % "unboundid-ldapsdk-minimal-edition" % LibraryVersions.unboundId
    val JwtCore          = "com.pauldijou" %% "jwt-core"     % LibraryVersions.jwt
    val JwtCirce         = "com.pauldijou" %% "jwt-circe"    % LibraryVersions.jwt
    val Slf4j            = "org.slf4j"      % "slf4j-api"    % LibraryVersions.slf4j
    val JuliSlf4j        = "org.slf4j"      % "jul-to-slf4j" % LibraryVersions.slf4j
    val NopSlf4j         = "org.slf4j"      % "slf4j-nop"    % LibraryVersions.slf4j
    val CatsTime         = Def.setting(
      "io.chrisdavenport" %%% "cats-time" % LibraryVersions.catsTime % "compile->compile;test->test"
    )
    val Log4Cats         = Def.setting("org.typelevel" %%% "log4cats-slf4j" % LibraryVersions.log4cats)
    val Log4CatsNoop     =
      Def.setting("org.typelevel" %%% "log4cats-noop" % LibraryVersions.log4cats % "test")
    val Logback          = Seq(
      "ch.qos.logback"       % "logback-core"             % LibraryVersions.logback,
      "ch.qos.logback"       % "logback-classic"          % LibraryVersions.logback,
      "org.codehaus.janino"  % "janino"                   % LibraryVersions.janino,
      "net.logstash.logback" % "logstash-logback-encoder" % LibraryVersions.logstash
    )
    val Log4s            = Def.setting("org.log4s" %%% "log4s" % LibraryVersions.log4s)
    val Log4CatsLogLevel = Def.setting(
      Seq(
        "org.typelevel" %%% "log4cats-core"     % LibraryVersions.log4cats,
        "com.rpiaggio"  %%% "log4cats-loglevel" % LibraryVersions.log4catsLevel
      )
    )
    val PrometheusClient =
      "io.prometheus" % "simpleclient_common" % LibraryVersions.prometheusClient
    val Logging          = Def.setting(Seq(JuliSlf4j, Log4s.value) ++ Logback)
    val PureConfig       = Seq(
      "com.github.pureconfig" %% "pureconfig"             % LibraryVersions.pureConfig,
      "com.github.pureconfig" %% "pureconfig-cats"        % LibraryVersions.pureConfig,
      "com.github.pureconfig" %% "pureconfig-cats-effect" % LibraryVersions.pureConfig,
      "com.github.pureconfig" %% "pureconfig-http4s"      % LibraryVersions.pureConfig
    )
    val OpenCSV          = "net.sf.opencsv" % "opencsv"          % LibraryVersions.opencsv
    val Squants          = Def.setting("org.typelevel" %%% "squants" % LibraryVersions.squants)
    val ScalaXml         =
      Def.setting("org.scala-lang.modules" %%% "scala-xml" % LibraryVersions.scalaXmlVerson)
    val Http4s           = Seq("org.http4s" %% "http4s-dsl" % LibraryVersions.http4sVersion,
                     "org.http4s" %% "http4s-blaze-server" % LibraryVersions.http4sVersion
    )
    val Http4sClient     = Seq(
      "org.http4s" %% "http4s-dsl"               % LibraryVersions.http4sVersion,
      "org.http4s" %% "http4s-async-http-client" % LibraryVersions.http4sVersion
    )
    val Http4sBoopickle  = "org.http4s"    %% "http4s-boopickle" % LibraryVersions.http4sVersion
    val Http4sCore       = "org.http4s"    %% "http4s-core"      % LibraryVersions.http4sVersion
    val Http4sCirce      = "org.http4s"    %% "http4s-circe"     % LibraryVersions.http4sVersion
    val Http4sXml        = "org.http4s"    %% "http4s-scala-xml" % LibraryVersions.http4sVersion
    val Http4sPrometheus =
      "org.http4s" %% "http4s-prometheus-metrics" % LibraryVersions.http4sVersion
    val Monocle = Def.setting(
      Seq(
        "com.github.julien-truffaut" %%% "monocle-core"   % LibraryVersions.monocleVersion,
        "com.github.julien-truffaut" %%% "monocle-macro"  % LibraryVersions.monocleVersion,
        "com.github.julien-truffaut" %%% "monocle-unsafe" % LibraryVersions.monocleVersion,
        "com.github.julien-truffaut" %%% "monocle-law"    % LibraryVersions.monocleVersion
      )
    )
    val Circe   = Def.setting(
      Seq(
        "io.circe" %%% "circe-core"    % LibraryVersions.circeVersion,
        "io.circe" %%% "circe-generic" % LibraryVersions.circeVersion,
        "io.circe" %%% "circe-parser"  % LibraryVersions.circeVersion,
        "io.circe" %%% "circe-testing" % LibraryVersions.circeVersion % "test"
      )
    )

    // Client Side JS libraries
    val ReactScalaJS            = Def.setting(
      Seq(
        "com.github.japgolly.scalajs-react" %%% "core"             % LibraryVersions.scalajsReact,
        "com.github.japgolly.scalajs-react" %%% "extra"            % LibraryVersions.scalajsReact,
        "com.github.japgolly.scalajs-react" %%% "ext-monocle-cats" % LibraryVersions.scalajsReact,
        "com.github.japgolly.scalajs-react" %%% "ext-cats"         % LibraryVersions.scalajsReact
      )
    )
    val Diode                   = Def.setting(
      Seq(
        "io.suzaku" %%% "diode"       % LibraryVersions.diode,
        "io.suzaku" %%% "diode-react" % LibraryVersions.diode
      )
    )
    val ScalaJSDom              = Def.setting("org.scala-js" %%% "scalajs-dom" % LibraryVersions.scalaDom)
    val ScalaJSReactCommon      =
      Def.setting("io.github.cquiroz.react" %%% "common" % LibraryVersions.scalaJSReactCommon)
    val ScalaJSReactCats        =
      Def.setting("io.github.cquiroz.react" %%% "cats" % LibraryVersions.scalaJSReactCommon)
    val ScalaJSReactSemanticUI  = Def.setting(
      "io.github.cquiroz.react" %%% "react-semantic-ui" % LibraryVersions.scalaJSSemanticUI
    )
    val ScalaJSReactVirtualized = Def.setting(
      "io.github.cquiroz.react" %%% "react-virtualized" % LibraryVersions.scalaJSReactVirtualized
    )
    val ScalaJSReactDraggable   = Def.setting(
      "io.github.cquiroz.react" %%% "react-draggable" % LibraryVersions.scalaJSReactDraggable
    )
    val ScalaJSReactSortable    = Def.setting(
      "io.github.cquiroz.react" %%% "react-sortable-hoc" % LibraryVersions.scalaJSReactSortable
    )
    val ScalaJSReactClipboard   = Def.setting(
      "io.github.cquiroz.react" %%% "react-clipboard" % LibraryVersions.scalaJSReactClipboard
    )
    val BooPickle               = Def.setting("io.suzaku" %%% "boopickle" % LibraryVersions.booPickle)
    val JavaTimeJS              =
      Def.setting("io.github.cquiroz" %%% "scala-java-time" % LibraryVersions.javaTimeJS)
    val GeminiLocales           =
      Def.setting("edu.gemini" %%% "gemini-locales" % LibraryVersions.geminiLocales)
    val PPrint                  = Def.setting("com.lihaoyi" %%% "pprint" % LibraryVersions.pprint)

    // OCS Libraries, these should become modules in the future
    val SpModelCore = "edu.gemini.ocs" %% "edu-gemini-spmodel-core" % LibraryVersions.ocsVersion
    val SeqexecOdb  = Seq(
      "edu.gemini.ocs" %% "edu-gemini-seqexec-odb" % LibraryVersions.ocsVersion,
      ("dom4j"          % "dom4j"                  % "1.5.1")
        .exclude("jaxen", "jaxen")
        .exclude("jaxme", "jaxme-api")
        .exclude("msv", "xsdlib")
        .exclude("msv", "relaxngDatatype")
        .exclude("pull-parser", "pull-parser")
        .exclude("stax", "stax")
        .exclude("xml-apis", "xml-apis")
        .exclude("xpp3", "xpp3")
    )
    val POT         = "edu.gemini.ocs" %% "edu-gemini-pot"          % LibraryVersions.ocsVersion
    val TRPC        = "edu.gemini.ocs" %% "edu-gemini-util-trpc"    % LibraryVersions.ocsVersion
    val WDBAClient  = Seq(
      "edu.gemini.ocs"   %% "edu-gemini-wdba-session-client" % LibraryVersions.ocsVersion,
      "org.apache.xmlrpc" % "xmlrpc-client"                  % LibraryVersions.apacheXMLRPC
    )

    val JAXB = Seq("javax.xml.bind" % "jaxb-api" % LibraryVersions.jaxb,
                   "org.glassfish.jaxb" % "jaxb-runtime" % LibraryVersions.jaxb
    )

    // GIAPI Libraries
    val EpicsService       = "edu.gemini.epics" % "epics-service" % LibraryVersions.epicsService
    val GmpCommandsRecords =
      "edu.gemini.gmp" % "gmp-commands-records" % LibraryVersions.gmpCommandRecords
    val GiapiJmsUtil     = "edu.gemini.aspen" % "giapi-jms-util" % LibraryVersions.giapiJmsUtil
    val GiapiJmsProvider =
      "edu.gemini.jms" % "jms-activemq-provider" % LibraryVersions.giapiJmsProvider
    val Giapi               = "edu.gemini.aspen" % "giapi" % LibraryVersions.giapi
    val GiapiCommandsClient =
      "edu.gemini.aspen.gmp" % "gmp-commands-jms-client" % LibraryVersions.giapiCommandsClient
    val GiapiStatusService =
      "edu.gemini.aspen" % "giapi-status-service" % LibraryVersions.giapiStatusService
    val GmpStatusGateway =
      "edu.gemini.aspen.gmp" % "gmp-status-gateway" % LibraryVersions.gmpStatusGateway
    val GmpStatusDatabase =
      "edu.gemini.aspen.gmp" % "gmp-statusdb" % LibraryVersions.gmpStatusDatabase
    val GmpCmdJmsBridge =
      "edu.gemini.aspen.gmp" % "gmp-commands-jms-bridge" % LibraryVersions.gmpCmdClientBridge
    val Guava = "com.google.guava" % "guava" % LibraryVersions.guava

    // Lucuma Libraries
    val LucumaCore = Def.setting(
      Seq(
        "edu.gemini" %%% "lucuma-core"         % LibraryVersions.lucumaCore,
        "edu.gemini" %%% "lucuma-core-testkit" % LibraryVersions.lucumaCore
      )
    )
    val LucumaUI   = Def.setting("edu.gemini" %%% "lucuma-ui" % LibraryVersions.lucumaUI)
  }

  object PluginVersions {
    // Compiler plugins
    val kpVersion        = "0.11.3"
    val betterMonadicFor = "0.3.1"
  }

  object Plugins {
    val kindProjectorPlugin =
      ("org.typelevel" % "kind-projector" % PluginVersions.kpVersion).cross(CrossVersion.full)
    val betterMonadicForPlugin =
      "com.olegpy" %% "better-monadic-for" % PluginVersions.betterMonadicFor
  }

}<|MERGE_RESOLUTION|>--- conflicted
+++ resolved
@@ -32,15 +32,9 @@
     val scalaXmlVerson      = "1.2.0"
     val catsTime            = "0.3.4"
 
-<<<<<<< HEAD
-    val http4sVersion  = "0.21.22"
-    val squants        = "1.7.4"
-    val commonsHttp    = "3.1"
-=======
     val http4sVersion  = "0.21.23"
     val squants        = "1.8.0"
     val commonsHttp    = "2.0.2"
->>>>>>> ae804498
     val unboundId      = "3.2.1"
     val jwt            = "5.0.0"
     val slf4j          = "1.7.30"
