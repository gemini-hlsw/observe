import sbt._
import java.lang.{Runtime => JRuntime}
import org.portablescala.sbtplatformdeps.PlatformDepsPlugin.autoImport.*

/**
 * Application settings and dependencies
 */
object Settings {

  /** Library versions */
  object LibraryVersions {
    // ScalaJS libraries
    val booPickle               = "1.4.0"
    val crystal                 = "0.32.2"
    val diode                   = "1.2.0-RC4"
    val javaTimeJS              = "2.5.0"
    val lucumaReact             = "0.37.3"
    val scalaDom                = "2.3.0"
    val scalajsReact            = "2.1.1"
    val scalaJSReactCommon      = "0.17.0"
    val scalaJSSemanticUI       = "0.16.0"
    val scalaJSReactVirtualized = "0.13.1"
    val scalaJSReactClipboard   = "1.5.1"
    val scalaJSReactDraggable   = "0.16.0"
    val scalaJSReactSortable    = "0.5.2"

    // Scala libraries
    val catsEffectVersion   = "3.4.10"
    val catsVersion         = "2.9.0"
    val kittens             = "3.0.0"
    val mouseVersion        = "1.2.1"
    val fs2Version          = "3.7.0"
    val shapelessVersion    = "2.3.10"
    val scalaParsersVersion = "1.1.2"
    val scalaXml            = "1.2.0"
    val catsTime            = "0.4.0"

    val http4sVersion                  = "0.23.21"
    val http4sBlazeVersion             = "0.23.15"
    val http4sJdkHttpClientVersion     = "0.9.1"
    val http4sBoopickleVersion         = "0.23.11"
    val http4sPrometheusMetricsVersion = "0.24.3"
    val http4sScalaXmlVersion          = "0.23.13"

    val squants          = "1.8.3"
    val commonsHttp      = "3.1"
    val unboundId        = "3.2.1"
    val jwt              = "9.2.0"
    val slf4j            = "2.0.7"
    val log4s            = "1.10.0"
    val log4cats         = "2.6.0"
    val log4catsLogLevel = "0.3.1"
    val logback          = "1.4.7"
    val janino           = "3.1.9"
    val logstash         = "7.0"
    val pureConfig       = "0.17.4"
    val monocleVersion   = "3.2.0"
    val circeVersion     = "0.14.5"
    val doobieVersion    = "0.6.0"
    val flywayVersion    = "6.0.4"

    // test libraries
    val xmlUnit                = "1.6"
    val jUnitInterface         = "0.13.2"
    val munitVersion           = "0.7.29"
    val munitDisciplineVersion = "1.0.9"
    val munitCatsEffectVersion = "1.0.7"

    // Pure JS libraries
    val fomanticUI = "2.8.7"
    val ocsVersion = "2022101.1.1"

    val apacheXMLRPC        = "3.1.3"
    val opencsv             = "2.3"
    val epicsService        = "1.0.7"
    val gmpCommandRecords   = "0.7.7"
    val acm                 = "0.1.1"
    val giapi               = "1.1.7"
    val giapiJmsUtil        = "0.5.7"
    val giapiJmsProvider    = "1.6.7"
    val giapiCommandsClient = "0.2.7"
    val giapiStatusService  = "0.6.7"
    val gmpStatusGateway    = "0.3.7"
    val gmpStatusDatabase   = "0.3.7"
    val gmpCmdClientBridge  = "0.6.7"
    val guava               = "31.0.1-jre"
    val prometheusClient    = "0.16.0"
    val geminiLocales       = "0.7.0"
    val pprint              = "0.8.1"
    val jaxb                = "2.3.1"

    // Gemini Libraries
    val lucumaCore    = "0.80.0"
<<<<<<< HEAD
    val lucumaUI      = "0.70.2"
    val lucumaSchemas = "0.53.1"
=======
    val lucumaUI      = "0.71.0"
    val lucumaSchemas = "0.53.0"
>>>>>>> 25177934

    // Clue
    val clue = "0.31.0"

    val sttp = "3.8.15"

    val atto = "0.9.5"
  }

  /**
   * Global libraries
   */
  object Libraries {
    // Test Libraries
    val TestLibs       = Def.setting(
      "org.typelevel" %%% "cats-testkit-scalatest" % "2.1.5" % "test"
    )
    val MUnit          = Def.setting(
      Seq(
        "org.scalameta" %%% "munit"               % LibraryVersions.munitVersion           % Test,
        "org.typelevel" %%% "munit-cats-effect-3" % LibraryVersions.munitCatsEffectVersion % Test,
        "org.typelevel" %%% "discipline-munit"    % LibraryVersions.munitDisciplineVersion % Test
      )
    )
    val XmlUnit        = "xmlunit" % "xmlunit" % LibraryVersions.xmlUnit % "test"
    val JUnitInterface =
      "com.github.sbt" % "junit-interface" % LibraryVersions.jUnitInterface % "test"
    // Server side libraries
    val Cats        = Def.setting("org.typelevel" %%% "cats-core" % LibraryVersions.catsVersion)
    val Kittens     = Def.setting("org.typelevel" %%% "kittens" % LibraryVersions.kittens)
    val CatsEffect  =
      Def.setting("org.typelevel" %%% "cats-effect" % LibraryVersions.catsEffectVersion)
    val Fs2         = Def.setting("co.fs2" %%% "fs2-core" % LibraryVersions.fs2Version)
    val Fs2IO       = "co.fs2"            %% "fs2-io"             % LibraryVersions.fs2Version % "test"
    val Mouse       = Def.setting("org.typelevel" %%% "mouse" % LibraryVersions.mouseVersion)
    val Shapeless   = Def.setting("com.chuusai" %%% "shapeless" % LibraryVersions.shapelessVersion)
    val CommonsHttp = "commons-httpclient" % "commons-httpclient" % LibraryVersions.commonsHttp
    val UnboundId   =
      "com.unboundid" % "unboundid-ldapsdk-minimal-edition" % LibraryVersions.unboundId
    val JwtCore          = "com.github.jwt-scala" %% "jwt-core"     % LibraryVersions.jwt
    val JwtCirce         = "com.github.jwt-scala" %% "jwt-circe"    % LibraryVersions.jwt
    val Slf4j            = "org.slf4j"             % "slf4j-api"    % LibraryVersions.slf4j
    val JuliSlf4j        = "org.slf4j"             % "jul-to-slf4j" % LibraryVersions.slf4j
    val NopSlf4j         = "org.slf4j"             % "slf4j-nop"    % LibraryVersions.slf4j
    val CatsTime         = Def.setting(
      "io.chrisdavenport" %%% "cats-time" % LibraryVersions.catsTime % "compile->compile;test->test"
    )
    val Log4Cats         = Def.setting("org.typelevel" %%% "log4cats-slf4j" % LibraryVersions.log4cats)
    val Log4CatsNoop     =
      Def.setting("org.typelevel" %%% "log4cats-noop" % LibraryVersions.log4cats % "test")
    val Logback          = Seq(
      "ch.qos.logback"      % "logback-core"    % LibraryVersions.logback,
      "ch.qos.logback"      % "logback-classic" % LibraryVersions.logback,
      "org.codehaus.janino" % "janino"          % LibraryVersions.janino
    )
    val Log4s            = Def.setting("org.log4s" %%% "log4s" % LibraryVersions.log4s)
    val Log4CatsLogLevel = Def.setting(
      Seq(
        "org.typelevel" %%% "log4cats-core"     % LibraryVersions.log4cats,
        "com.rpiaggio"  %%% "log4cats-loglevel" % LibraryVersions.log4catsLogLevel
      )
    )
    val PrometheusClient =
      "io.prometheus" % "simpleclient_common" % LibraryVersions.prometheusClient
    val Logging         = Def.setting(Seq(JuliSlf4j, Log4s.value) ++ Logback)
    val PureConfig      = Seq(
      "com.github.pureconfig" %% "pureconfig-core"        % LibraryVersions.pureConfig,
      "com.github.pureconfig" %% "pureconfig-cats"        % LibraryVersions.pureConfig,
      "com.github.pureconfig" %% "pureconfig-cats-effect" % LibraryVersions.pureConfig,
      "com.github.pureconfig" %% "pureconfig-http4s"      % LibraryVersions.pureConfig
    )
    val OpenCSV         = "net.sf.opencsv" % "opencsv" % LibraryVersions.opencsv
    val Squants         = Def.setting("org.typelevel" %%% "squants" % LibraryVersions.squants)
    val ScalaXml        =
      Def.setting("org.scala-lang.modules" %%% "scala-xml" % LibraryVersions.scalaXml)
    val Http4s          = Seq("org.http4s" %% "http4s-dsl" % LibraryVersions.http4sVersion,
                     "org.http4s" %% "http4s-blaze-server" % LibraryVersions.http4sBlazeVersion
    )
    val Http4sClient    = Seq(
      "org.http4s" %% "http4s-dsl"             % LibraryVersions.http4sVersion,
      "org.http4s" %% "http4s-jdk-http-client" % LibraryVersions.http4sJdkHttpClientVersion
    )
    val Http4sBoopickle =
      "org.http4s" %% "http4s-boopickle" % LibraryVersions.http4sBoopickleVersion
    val Http4sCore       = "org.http4s" %% "http4s-core"      % LibraryVersions.http4sVersion
    val Http4sServer     = "org.http4s" %% "http4s-server"    % LibraryVersions.http4sVersion
    val Http4sCirce      = "org.http4s" %% "http4s-circe"     % LibraryVersions.http4sVersion
    val Http4sXml        = "org.http4s" %% "http4s-scala-xml" % LibraryVersions.http4sScalaXmlVersion
    val Http4sPrometheus =
      "org.http4s" %% "http4s-prometheus-metrics" % LibraryVersions.http4sPrometheusMetricsVersion
    val Monocle = Def.setting(
      Seq(
        "dev.optics" %%% "monocle-core"   % LibraryVersions.monocleVersion,
        "dev.optics" %%% "monocle-macro"  % LibraryVersions.monocleVersion,
        "dev.optics" %%% "monocle-unsafe" % LibraryVersions.monocleVersion,
        "dev.optics" %%% "monocle-law"    % LibraryVersions.monocleVersion
      )
    )
    val Circe   = Def.setting(
      Seq(
        "io.circe" %%% "circe-core"    % LibraryVersions.circeVersion,
        "io.circe" %%% "circe-generic" % LibraryVersions.circeVersion,
        "io.circe" %%% "circe-parser"  % LibraryVersions.circeVersion,
        "io.circe" %%% "circe-testing" % LibraryVersions.circeVersion % "test"
      )
    )

    // Client Side JS libraries
    val BooPickle               = Def.setting("io.suzaku" %%% "boopickle" % LibraryVersions.booPickle)
    val Crystal                 = Def.setting("com.rpiaggio" %%% "crystal" % LibraryVersions.crystal)
    val LucumaReact             = Def.setting(
      Seq(
        "edu.gemini" %%% "lucuma-react-common"         % LibraryVersions.lucumaReact,
        "edu.gemini" %%% "lucuma-react-font-awesome"   % LibraryVersions.lucumaReact,
        "edu.gemini" %%% "lucuma-react-tanstack-table" % LibraryVersions.lucumaReact,
        "edu.gemini" %%% "lucuma-react-floatingui"     % LibraryVersions.lucumaReact,
        "edu.gemini" %%% "lucuma-react-prime-react"    % LibraryVersions.lucumaReact // Must be last, lest we hit a compiler snag
      )
    )
    val ScalaJSReactIO          = Def.setting(
      Seq(
        "com.github.japgolly.scalajs-react" %%% "core-bundle-cb_io"        % LibraryVersions.scalajsReact,
        "com.github.japgolly.scalajs-react" %%% "extra"                    % LibraryVersions.scalajsReact,
        "com.github.japgolly.scalajs-react" %%% "extra-ext-monocle3"       % LibraryVersions.scalajsReact,
        "com.github.japgolly.scalajs-react" %%% "callback-ext-cats_effect" % LibraryVersions.scalajsReact
      )
    )
    val ReactScalaJS            = Def.setting(
      Seq(
        "com.github.japgolly.scalajs-react" %%% "core"               % LibraryVersions.scalajsReact,
        "com.github.japgolly.scalajs-react" %%% "extra"              % LibraryVersions.scalajsReact,
        "com.github.japgolly.scalajs-react" %%% "extra-ext-monocle3" % LibraryVersions.scalajsReact,
        "com.github.japgolly.scalajs-react" %%% "core-ext-cats"      % LibraryVersions.scalajsReact
      )
    )
    val Diode                   = Def.setting(
      Seq(
        "io.suzaku" %%% "diode"       % LibraryVersions.diode,
        "io.suzaku" %%% "diode-react" % LibraryVersions.diode
      )
    )
    val ScalaJSDom              = Def.setting("org.scala-js" %%% "scalajs-dom" % LibraryVersions.scalaDom)
    val ScalaJSReactCommon      =
      Def.setting("io.github.cquiroz.react" %%% "common" % LibraryVersions.scalaJSReactCommon)
    val ScalaJSReactCats        =
      Def.setting("io.github.cquiroz.react" %%% "cats" % LibraryVersions.scalaJSReactCommon)
    val ScalaJSReactSemanticUI  = Def.setting(
      "io.github.cquiroz.react" %%% "react-semantic-ui" % LibraryVersions.scalaJSSemanticUI
    )
    val ScalaJSReactVirtualized = Def.setting(
      "io.github.cquiroz.react" %%% "react-virtualized" % LibraryVersions.scalaJSReactVirtualized
    )
    val ScalaJSReactDraggable   = Def.setting(
      "io.github.cquiroz.react" %%% "react-draggable" % LibraryVersions.scalaJSReactDraggable
    )
    val ScalaJSReactSortable    = Def.setting(
      "io.github.cquiroz.react" %%% "react-sortable-hoc" % LibraryVersions.scalaJSReactSortable
    )
    val ScalaJSReactClipboard   = Def.setting(
      "io.github.cquiroz.react" %%% "react-clipboard" % LibraryVersions.scalaJSReactClipboard
    )
    val JavaTimeJS              =
      Def.setting("io.github.cquiroz" %%% "scala-java-time" % LibraryVersions.javaTimeJS)
    val GeminiLocales           =
      Def.setting("edu.gemini" %%% "gemini-locales" % LibraryVersions.geminiLocales)
    val PPrint                  = Def.setting("com.lihaoyi" %%% "pprint" % LibraryVersions.pprint)

    val JAXB = Seq(
      "javax.xml.bind"     % "jaxb-api"     % LibraryVersions.jaxb,
      "org.glassfish.jaxb" % "jaxb-runtime" % LibraryVersions.jaxb,
      "org.glassfish.jaxb" % "jaxb-xjc"     % LibraryVersions.jaxb
    )

    // GIAPI Libraries
    val EpicsService       = "edu.gemini.epics" % "epics-service" % LibraryVersions.epicsService
    val GmpCommandsRecords =
      "edu.gemini.gmp" % "gmp-commands-records" % LibraryVersions.gmpCommandRecords
    val GiapiJmsUtil     = "edu.gemini.aspen" % "giapi-jms-util" % LibraryVersions.giapiJmsUtil
    val GiapiJmsProvider =
      "edu.gemini.jms" % "jms-activemq-provider" % LibraryVersions.giapiJmsProvider
    val Giapi               = "edu.gemini.aspen" % "giapi" % LibraryVersions.giapi
    val GiapiCommandsClient =
      "edu.gemini.aspen.gmp" % "gmp-commands-jms-client" % LibraryVersions.giapiCommandsClient
    val GiapiStatusService =
      "edu.gemini.aspen" % "giapi-status-service" % LibraryVersions.giapiStatusService
    val GmpStatusGateway =
      "edu.gemini.aspen.gmp" % "gmp-status-gateway" % LibraryVersions.gmpStatusGateway
    val GmpStatusDatabase =
      "edu.gemini.aspen.gmp" % "gmp-statusdb" % LibraryVersions.gmpStatusDatabase
    val GmpCmdJmsBridge =
      "edu.gemini.aspen.gmp" % "gmp-commands-jms-bridge" % LibraryVersions.gmpCmdClientBridge
    val Guava = "com.google.guava" % "guava"    % LibraryVersions.guava
    val ACM   = "edu.gemini"       % "acm_2.13" % LibraryVersions.acm

    // Lucuma Libraries
    val LucumaCore    = Def.setting(
      Seq(
        "edu.gemini" %%% "lucuma-core"         % LibraryVersions.lucumaCore,
        "edu.gemini" %%% "lucuma-core-testkit" % LibraryVersions.lucumaCore
      )
    )
    val LucumaUI      = Def.setting("edu.gemini" %%% "lucuma-ui" % LibraryVersions.lucumaUI)
    val LucumaSchemas = "edu.gemini" %% "lucuma-schemas" % LibraryVersions.lucumaSchemas

    val Clue          = "edu.gemini" %% "clue-core"      % LibraryVersions.clue
    val ClueHttp4s    = "edu.gemini" %% "clue-http4s"    % LibraryVersions.clue
    val ClueGenerator = "edu.gemini" %% "clue-generator" % LibraryVersions.clue

    val Sttp = Def.setting(
      Seq(
        "com.softwaremill.sttp.client3" %%% "core"  % LibraryVersions.sttp,
        "com.softwaremill.sttp.client3" %%% "circe" % LibraryVersions.sttp,
        "com.softwaremill.sttp.client3" %%% "cats"  % LibraryVersions.sttp
      )
    )

    val Atto = "org.tpolecat" %% "atto-core" % LibraryVersions.atto
  }

}<|MERGE_RESOLUTION|>--- conflicted
+++ resolved
@@ -91,13 +91,8 @@
 
     // Gemini Libraries
     val lucumaCore    = "0.80.0"
-<<<<<<< HEAD
-    val lucumaUI      = "0.70.2"
+    val lucumaUI      = "0.71.0"
     val lucumaSchemas = "0.53.1"
-=======
-    val lucumaUI      = "0.71.0"
-    val lucumaSchemas = "0.53.0"
->>>>>>> 25177934
 
     // Clue
     val clue = "0.31.0"
