--- conflicted
+++ resolved
@@ -77,13 +77,8 @@
     val guava               = "30.1-jre"
     val prometheusClient    = "0.10.0"
     val geminiLocales       = "0.6.0"
-<<<<<<< HEAD
-    val pprint              = "0.6.4"
-    val jaxb                = "2.3.4"
-=======
     val pprint              = "0.6.6"
     val jaxb                = "2.3.1"
->>>>>>> ae804498
 
     // Gemini Libraries
     val lucumaCore = "0.8.0"
