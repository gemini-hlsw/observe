--- conflicted
+++ resolved
@@ -45,13 +45,8 @@
     val squants          = "1.8.3"
     val commonsHttp      = "3.1"
     val unboundId        = "3.2.1"
-<<<<<<< HEAD
-    val jwt              = "9.4.3"
+    val jwt              = "9.4.4"
     val slf4j            = "2.0.9"
-=======
-    val jwt              = "9.4.4"
-    val slf4j            = "2.0.7"
->>>>>>> 8a2e10fe
     val log4s            = "1.10.0"
     val log4cats         = "2.6.0"
     val log4catsLogLevel = "0.3.1"
