import sbt.*
import java.lang.{Runtime => JRuntime}
import org.portablescala.sbtplatformdeps.PlatformDepsPlugin.autoImport.*

/**
 * Application settings and dependencies
 */
object Settings {

  /** Library versions */
  object LibraryVersions {
    // Scala libraries
    val catsEffectVersion = "3.5.5"
    val catsVersion       = "2.12.0"
    val kittens           = "3.4.0"
    val mouseVersion      = "1.3.2"
    val fs2Version        = "3.11.0"
    val scalaXml          = "1.2.0"
    val catsTime          = "0.5.1"
    val catsParseVersion  = "1.0.0"

    val http4sVersion              = "0.23.29"
    val http4sDomVersion           = "0.2.11"
    val http4sJdkHttpClientVersion = "0.9.1"
    val http4sScalaXmlVersion      = "0.23.14"
    val natchezVersion             = "0.3.7"

    val coulomb             = "0.8.0"
    val commonsHttp         = "3.1"
    val unboundId           = "3.2.1"
    val jwt                 = "10.0.1"
    val slf4j               = "2.0.16"
    val log4cats            = "2.7.0"
    val log4catsLogLevel    = "0.3.1"
    val logback             = "1.5.12"
    val janino              = "3.1.12"
    val pureConfig          = "0.17.7"
    val monocleVersion      = "3.3.0"
    val circeVersion        = "0.14.10"
    val circeRefinedVersion = "0.15.1"

    // test libraries
    val jUnitInterface         = "0.13.2"
    val munitVersion           = "1.0.2"
    val munitDisciplineVersion = "2.0.0"
    val munitCatsEffectVersion = "2.0.0"

    val acm           = "0.1.1"
    val giapiScala    = "0.2.3"
    val geminiLocales = "0.7.0"
    val pprint        = "0.9.0"

    // Gemini Libraries
    val lucumaCore      = "0.107.0"
<<<<<<< HEAD
    val lucumaUI        = "0.120.0"
    val lucumaSchemas   = "0.105.1"
    val lucumaSSO       = "0.6.26"
    val lucumaODBSchema = "0.15.0"
=======
    val lucumaUI        = "0.121.0"
    val lucumaSchemas   = "0.107.1"
    val lucumaSSO       = "0.6.27"
    val lucumaODBSchema = "0.16.1"
>>>>>>> 5067aec8

    // Clue
    val clue = "0.40.0"

    // ScalaJS libraries
    val crystal      = "0.45.3"
    val javaTimeJS   = "2.6.0"
    val lucumaReact  = "0.71.3"
    val scalaDom     = "2.3.0"
    val scalajsReact = "3.0.0-beta6"
  }

  /**
   * Global libraries
   */
  object Libraries {
    // Test Libraries
    val MUnit          = Def.setting(
      Seq(
        "org.scalameta" %%% "munit"             % LibraryVersions.munitVersion           % Test,
        "org.typelevel" %%% "munit-cats-effect" % LibraryVersions.munitCatsEffectVersion % Test,
        "org.typelevel" %%% "discipline-munit"  % LibraryVersions.munitDisciplineVersion % Test
      )
    )
    val JUnitInterface =
      "com.github.sbt" % "junit-interface" % LibraryVersions.jUnitInterface % "test"
    // Server side libraries
    val Cats       = Def.setting(
      Seq(
        "org.typelevel" %%% "cats-core"    % LibraryVersions.catsVersion,
        "org.typelevel" %%% "cats-testkit" % LibraryVersions.catsVersion % Test
      )
    )
    val Kittens    = Def.setting("org.typelevel" %%% "kittens" % LibraryVersions.kittens)
    val CatsEffect =
      Def.setting("org.typelevel" %%% "cats-effect" % LibraryVersions.catsEffectVersion)
    val Fs2        = Def.setting("co.fs2" %%% "fs2-core" % LibraryVersions.fs2Version)
    val Fs2IO      = "co.fs2" %% "fs2-io" % LibraryVersions.fs2Version % "test"
    val Mouse      = Def.setting("org.typelevel" %%% "mouse" % LibraryVersions.mouseVersion)
    val UnboundId  =
      "com.unboundid" % "unboundid-ldapsdk-minimal-edition" % LibraryVersions.unboundId
    val JwtCore   = "com.github.jwt-scala" %% "jwt-core"     % LibraryVersions.jwt
    val JwtCirce  = "com.github.jwt-scala" %% "jwt-circe"    % LibraryVersions.jwt
    val Slf4j     = "org.slf4j"             % "slf4j-api"    % LibraryVersions.slf4j
    val JuliSlf4j = "org.slf4j"             % "jul-to-slf4j" % LibraryVersions.slf4j
    val NopSlf4j  = "org.slf4j"             % "slf4j-nop"    % LibraryVersions.slf4j
    val CatsTime  = Def.setting(
      "org.typelevel" %%% "cats-time-testkit" % LibraryVersions.catsTime % Test
    )

    val CatsParse        = Def.setting(
      "org.typelevel" %%% "cats-parse" % LibraryVersions.catsParseVersion
    )
    val Log4Cats         = Def.setting("org.typelevel" %%% "log4cats-slf4j" % LibraryVersions.log4cats)
    val Log4CatsNoop     =
      Def.setting("org.typelevel" %%% "log4cats-noop" % LibraryVersions.log4cats % "test")
    val Logback          = Seq(
      "ch.qos.logback"      % "logback-core"    % LibraryVersions.logback,
      "ch.qos.logback"      % "logback-classic" % LibraryVersions.logback,
      "org.codehaus.janino" % "janino"          % LibraryVersions.janino
    )
    val Log4CatsLogLevel = Def.setting(
      Seq(
        "org.typelevel" %%% "log4cats-core"     % LibraryVersions.log4cats,
        "com.rpiaggio"  %%% "log4cats-loglevel" % LibraryVersions.log4catsLogLevel
      )
    )
    val Logging          = Def.setting(Seq(JuliSlf4j) ++ Logback)
    val PureConfig       = Seq(
      "com.github.pureconfig" %% "pureconfig-core"        % LibraryVersions.pureConfig,
      "com.github.pureconfig" %% "pureconfig-cats"        % LibraryVersions.pureConfig,
      "com.github.pureconfig" %% "pureconfig-cats-effect" % LibraryVersions.pureConfig,
      "com.github.pureconfig" %% "pureconfig-http4s"      % LibraryVersions.pureConfig,
      "com.github.pureconfig" %% "pureconfig-ip4s"        % LibraryVersions.pureConfig
    )
    val Coulomb          = Def.setting(
      Seq(
        "com.manyangled" %%% "coulomb-core"    % LibraryVersions.coulomb,
        "com.manyangled" %%% "coulomb-units"   % LibraryVersions.coulomb,
        "com.manyangled" %%% "coulomb-testkit" % LibraryVersions.coulomb % Test
      )
    )
    val ScalaXml         =
      Def.setting("org.scala-lang.modules" %%% "scala-xml" % LibraryVersions.scalaXml)
    val Http4s           = Seq(
      "org.http4s" %% "http4s-dsl"          % LibraryVersions.http4sVersion,
      "org.http4s" %% "http4s-ember-server" % LibraryVersions.http4sVersion
    )
    val Http4sClient     = Def.setting(
      "org.http4s" %%% "http4s-client" % LibraryVersions.http4sVersion
    )
    val Http4sJDKClient  =
      Def.setting(
        Seq(
          "org.http4s" %% "http4s-dsl"             % LibraryVersions.http4sVersion,
          "org.http4s" %% "http4s-jdk-http-client" % LibraryVersions.http4sJdkHttpClientVersion
        )
      )
    val Http4sServer     = "org.http4s" %% "http4s-server"    % LibraryVersions.http4sVersion
    val Http4sCore       = Def.setting(
      "org.http4s" %%% "http4s-core" % LibraryVersions.http4sVersion
    )
    val Http4sCirce      = Def.setting(
      "org.http4s" %%% "http4s-circe" % LibraryVersions.http4sVersion
    )
    val Http4sLaws       = Def.setting(
      "org.http4s" %%% "http4s-laws" % LibraryVersions.http4sVersion
    )
    val Http4sDom        = Def.setting("org.http4s" %%% "http4s-dom" % LibraryVersions.http4sDomVersion)
    val Http4sXml        = "org.http4s" %% "http4s-scala-xml" % LibraryVersions.http4sScalaXmlVersion
    val Monocle          = Def.setting(
      Seq(
        "dev.optics" %%% "monocle-core"   % LibraryVersions.monocleVersion,
        "dev.optics" %%% "monocle-macro"  % LibraryVersions.monocleVersion,
        "dev.optics" %%% "monocle-unsafe" % LibraryVersions.monocleVersion,
        "dev.optics" %%% "monocle-law"    % LibraryVersions.monocleVersion
      )
    )
    val Circe            = Def.setting(
      Seq(
        "io.circe" %%% "circe-core"    % LibraryVersions.circeVersion,
        "io.circe" %%% "circe-generic" % LibraryVersions.circeVersion,
        "io.circe" %%% "circe-parser"  % LibraryVersions.circeVersion,
        "io.circe" %%% "circe-refined" % LibraryVersions.circeRefinedVersion,
        "io.circe" %%% "circe-testing" % LibraryVersions.circeVersion % "test"
      )
    )

    // Client Side JS libraries
    val Crystal = Def.setting(
      Seq(
        "edu.gemini" %%% "crystal"         % LibraryVersions.crystal,
        "edu.gemini" %%% "crystal-testkit" % LibraryVersions.crystal % Test
      )
    )

    val LucumaReact    = Def.setting(
      Seq(
        "edu.gemini" %%% "lucuma-react-common"         % LibraryVersions.lucumaReact,
        "edu.gemini" %%% "lucuma-react-font-awesome"   % LibraryVersions.lucumaReact,
        "edu.gemini" %%% "lucuma-react-tanstack-table" % LibraryVersions.lucumaReact,
        "edu.gemini" %%% "lucuma-react-prime-react"    % LibraryVersions.lucumaReact // Must be last, lest we hit a compiler snag
      )
    )
    val ScalaJSReactIO = Def.setting(
      Seq(
        "com.github.japgolly.scalajs-react" %%% "core-bundle-cb_io"        % LibraryVersions.scalajsReact,
        "com.github.japgolly.scalajs-react" %%% "extra"                    % LibraryVersions.scalajsReact,
        "com.github.japgolly.scalajs-react" %%% "extra-ext-monocle3"       % LibraryVersions.scalajsReact,
        "com.github.japgolly.scalajs-react" %%% "callback-ext-cats_effect" % LibraryVersions.scalajsReact
      )
    )
    val ReactScalaJS   = Def.setting(
      Seq(
        "com.github.japgolly.scalajs-react" %%% "core"               % LibraryVersions.scalajsReact,
        "com.github.japgolly.scalajs-react" %%% "extra"              % LibraryVersions.scalajsReact,
        "com.github.japgolly.scalajs-react" %%% "extra-ext-monocle3" % LibraryVersions.scalajsReact,
        "com.github.japgolly.scalajs-react" %%% "core-ext-cats"      % LibraryVersions.scalajsReact
      )
    )
    val ScalaJSDom     = Def.setting("org.scala-js" %%% "scalajs-dom" % LibraryVersions.scalaDom)
    val JavaTimeJS     =
      Def.setting("io.github.cquiroz" %%% "scala-java-time" % LibraryVersions.javaTimeJS)
    val GeminiLocales  =
      Def.setting("edu.gemini" %%% "gemini-locales" % LibraryVersions.geminiLocales)
    val PPrint         = Def.setting("com.lihaoyi" %%% "pprint" % LibraryVersions.pprint)

    // GIAPI Libraries
    val GiapiScala = "edu.gemini" %% "giapi"    % LibraryVersions.giapiScala
    val ACM        = "edu.gemini"  % "acm_2.13" % LibraryVersions.acm

    // Lucuma Libraries
    val LucumaCore = Def.setting(
      Seq(
        "edu.gemini" %%% "lucuma-core"         % LibraryVersions.lucumaCore,
        "edu.gemini" %%% "lucuma-core-testkit" % LibraryVersions.lucumaCore
      )
    )

    val LucumaUI = Def.setting(
      Seq(
        "edu.gemini" %%% "lucuma-ui"         % LibraryVersions.lucumaUI,
        "edu.gemini" %%% "lucuma-ui-testkit" % LibraryVersions.lucumaUI % Test
      )
    )

    val LucumaSSO =
      Def.setting("edu.gemini" %%% "lucuma-sso-backend-client" % LibraryVersions.lucumaSSO)

    val LucumaSchemas   =
      Def.setting(
        Seq(
          "edu.gemini" %%% "lucuma-schemas"         % LibraryVersions.lucumaSchemas,
          "edu.gemini" %%% "lucuma-schemas-testkit" % LibraryVersions.lucumaSchemas % Test
        )
      )
    val LucumaODBSchema =
      Def.setting(
        "edu.gemini" %%% "lucuma-odb-schema" % LibraryVersions.lucumaODBSchema
      )

    val Clue          = Def.setting("edu.gemini" %%% "clue-core" % LibraryVersions.clue)
    val ClueGenerator = "edu.gemini" %% "clue-generator" % LibraryVersions.clue
    val ClueHttp4s    = "edu.gemini" %% "clue-http4s"    % LibraryVersions.clue
    val ClueJs        = Def.setting("edu.gemini" %%% "clue-scalajs" % LibraryVersions.clue)

  }

}<|MERGE_RESOLUTION|>--- conflicted
+++ resolved
@@ -52,17 +52,10 @@
 
     // Gemini Libraries
     val lucumaCore      = "0.107.0"
-<<<<<<< HEAD
-    val lucumaUI        = "0.120.0"
-    val lucumaSchemas   = "0.105.1"
-    val lucumaSSO       = "0.6.26"
-    val lucumaODBSchema = "0.15.0"
-=======
     val lucumaUI        = "0.121.0"
     val lucumaSchemas   = "0.107.1"
     val lucumaSSO       = "0.6.27"
     val lucumaODBSchema = "0.16.1"
->>>>>>> 5067aec8
 
     // Clue
     val clue = "0.40.0"
