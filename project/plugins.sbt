<<<<<<< HEAD
addSbtPlugin("edu.gemini" % "sbt-lucuma" % "0.3.9")

addSbtPlugin("org.scala-js" % "sbt-scalajs" % "1.7.0")
=======
addSbtPlugin("edu.gemini" % "sbt-lucuma" % "0.3.8")

addSbtPlugin("org.scala-js" % "sbt-scalajs" % "1.7.1")
>>>>>>> 5e8ec3eb

addSbtPlugin("org.portable-scala" % "sbt-scalajs-crossproject" % "1.1.0")

// sbt revolver lets launching applications from the sbt console
addSbtPlugin("io.spray" % "sbt-revolver" % "0.9.1")

// Extract metadata from sbt and make it available to the code
addSbtPlugin("com.eed3si9n" % "sbt-buildinfo" % "0.10.0")

// Support making distributions
<<<<<<< HEAD
addSbtPlugin("com.typesafe.sbt" % "sbt-native-packager" % "1.8.1")
=======
addSbtPlugin("com.github.sbt" % "sbt-native-packager" % "1.9.7")
>>>>>>> 5e8ec3eb

// Check the style with scalastyle
addSbtPlugin("org.scalastyle" %% "scalastyle-sbt-plugin" % "1.0.0")

// Built the version out of git
<<<<<<< HEAD
addSbtPlugin("com.typesafe.sbt" % "sbt-git"    % "1.0.1")
=======
addSbtPlugin("com.typesafe.sbt" % "sbt-git"    % "1.0.2")
>>>>>>> 5e8ec3eb
addSbtPlugin("com.dwijnand"     % "sbt-dynver" % "4.1.1")

// Use NPM modules rather than webjars
addSbtPlugin("ch.epfl.scala" % "sbt-scalajs-bundler" % "0.20.0")

// Used to find dependencies
<<<<<<< HEAD
addDependencyTreePlugin

addSbtPlugin("com.timushev.sbt" % "sbt-updates" % "0.6.0")
=======
addSbtPlugin("net.virtual-void" % "sbt-dependency-graph" % "0.9.2")
addSbtPlugin("com.timushev.sbt" % "sbt-updates"          % "0.6.0")

addSbtPlugin("org.scalameta" % "sbt-scalafmt" % "2.4.4")
>>>>>>> 5e8ec3eb

addSbtPlugin("org.scalameta" % "sbt-scalafmt" % "2.4.4")

addSbtPlugin("org.scala-sbt.plugins" % "sbt-xjc" % "0.10")

Global / onLoad := { s => "dependencyUpdates" :: s }<|MERGE_RESOLUTION|>--- conflicted
+++ resolved
@@ -1,12 +1,6 @@
-<<<<<<< HEAD
 addSbtPlugin("edu.gemini" % "sbt-lucuma" % "0.3.9")
 
-addSbtPlugin("org.scala-js" % "sbt-scalajs" % "1.7.0")
-=======
-addSbtPlugin("edu.gemini" % "sbt-lucuma" % "0.3.8")
-
 addSbtPlugin("org.scala-js" % "sbt-scalajs" % "1.7.1")
->>>>>>> 5e8ec3eb
 
 addSbtPlugin("org.portable-scala" % "sbt-scalajs-crossproject" % "1.1.0")
 
@@ -17,40 +11,23 @@
 addSbtPlugin("com.eed3si9n" % "sbt-buildinfo" % "0.10.0")
 
 // Support making distributions
-<<<<<<< HEAD
-addSbtPlugin("com.typesafe.sbt" % "sbt-native-packager" % "1.8.1")
-=======
 addSbtPlugin("com.github.sbt" % "sbt-native-packager" % "1.9.7")
->>>>>>> 5e8ec3eb
 
 // Check the style with scalastyle
 addSbtPlugin("org.scalastyle" %% "scalastyle-sbt-plugin" % "1.0.0")
 
 // Built the version out of git
-<<<<<<< HEAD
-addSbtPlugin("com.typesafe.sbt" % "sbt-git"    % "1.0.1")
-=======
 addSbtPlugin("com.typesafe.sbt" % "sbt-git"    % "1.0.2")
->>>>>>> 5e8ec3eb
 addSbtPlugin("com.dwijnand"     % "sbt-dynver" % "4.1.1")
 
 // Use NPM modules rather than webjars
 addSbtPlugin("ch.epfl.scala" % "sbt-scalajs-bundler" % "0.20.0")
 
 // Used to find dependencies
-<<<<<<< HEAD
 addDependencyTreePlugin
 
 addSbtPlugin("com.timushev.sbt" % "sbt-updates" % "0.6.0")
-=======
-addSbtPlugin("net.virtual-void" % "sbt-dependency-graph" % "0.9.2")
-addSbtPlugin("com.timushev.sbt" % "sbt-updates"          % "0.6.0")
-
-addSbtPlugin("org.scalameta" % "sbt-scalafmt" % "2.4.4")
->>>>>>> 5e8ec3eb
 
 addSbtPlugin("org.scalameta" % "sbt-scalafmt" % "2.4.4")
 
-addSbtPlugin("org.scala-sbt.plugins" % "sbt-xjc" % "0.10")
-
 Global / onLoad := { s => "dependencyUpdates" :: s }