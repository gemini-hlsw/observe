<<<<<<< HEAD
addSbtPlugin("edu.gemini" % "sbt-lucuma" % "0.9.3")
=======
addSbtPlugin("edu.gemini"   % "sbt-lucuma-app" % "0.9.2")
>>>>>>> e8ab5513

addSbtPlugin("org.scala-js" % "sbt-scalajs" % "1.7.1")

addSbtPlugin("org.portable-scala" % "sbt-scalajs-crossproject" % "1.2.0")

// sbt revolver lets launching applications from the sbt console
addSbtPlugin("io.spray" % "sbt-revolver" % "0.9.1")

// Extract metadata from sbt and make it available to the code
addSbtPlugin("com.eed3si9n" % "sbt-buildinfo" % "0.11.0")

// Support making distributions
addSbtPlugin("com.github.sbt" % "sbt-native-packager" % "1.9.9")

// Check the style with scalastyle
addSbtPlugin("org.scalastyle" %% "scalastyle-sbt-plugin" % "1.0.0")

// Built the version out of git
//addSbtPlugin("com.github.sbt" % "sbt-git"    % "2.0.0")
addSbtPlugin("com.dwijnand"   % "sbt-dynver" % "4.1.1")

// Use NPM modules rather than webjars
addSbtPlugin("ch.epfl.scala" % "sbt-scalajs-bundler" % "0.20.0")

// Used to find dependencies
addDependencyTreePlugin

addSbtPlugin("com.timushev.sbt" % "sbt-updates" % "0.6.3")

addSbtPlugin("org.scalameta" % "sbt-scalafmt" % "2.4.6")

Global / onLoad := { s => "dependencyUpdates" :: s }<|MERGE_RESOLUTION|>--- conflicted
+++ resolved
@@ -1,8 +1,4 @@
-<<<<<<< HEAD
 addSbtPlugin("edu.gemini" % "sbt-lucuma" % "0.9.3")
-=======
-addSbtPlugin("edu.gemini"   % "sbt-lucuma-app" % "0.9.2")
->>>>>>> e8ab5513
 
 addSbtPlugin("org.scala-js" % "sbt-scalajs" % "1.7.1")
 
