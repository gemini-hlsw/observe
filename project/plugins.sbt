--- conflicted
+++ resolved
@@ -1,10 +1,6 @@
-<<<<<<< HEAD
 val sbtLucumaVersion = "0.9.4"
 addSbtPlugin("edu.gemini" % "sbt-lucuma-app"         % sbtLucumaVersion)
 addSbtPlugin("edu.gemini" % "sbt-lucuma-sjs-bundler" % sbtLucumaVersion)
-=======
-addSbtPlugin("edu.gemini" % "sbt-lucuma-app" % "0.9.2")
->>>>>>> 5b60fad8
 
 addSbtPlugin("org.scala-js" % "sbt-scalajs" % "1.7.1")
 
@@ -20,13 +16,6 @@
 // Check the style with scalastyle
 addSbtPlugin("org.scalastyle" %% "scalastyle-sbt-plugin" % "1.0.0")
 
-<<<<<<< HEAD
-=======
-// Built the version out of git
-//addSbtPlugin("com.github.sbt" % "sbt-git"    % "2.0.0")
-addSbtPlugin("com.dwijnand" % "sbt-dynver" % "4.1.1")
-
->>>>>>> upstream/update/sbt-lucuma-app-0.9.4
 // Use NPM modules rather than webjars
 addSbtPlugin("ch.epfl.scala" % "sbt-scalajs-bundler" % "0.20.0")
 
