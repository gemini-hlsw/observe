// Copyright (c) 2016-2022 Association of Universities for Research in Astronomy, Inc. (AURA)
// For license information see LICENSE or https://opensource.org/licenses/BSD-3-Clause

package observe.engine

import cats.syntax.all._
import monocle.Lens
import monocle.macros.GenLens
import observe.engine.Action.ActionState
import observe.engine.Result.RetVal
import observe.model.SequenceState
import lucuma.core.model.Observation
<<<<<<< HEAD
import lucuma.core.model.Step.{Id => StepId}
=======
import lucuma.core.model.sequence.Step.{ Id => StepId }
>>>>>>> 32408bd3

/**
 * A list of `Step`s grouped by target and instrument.
 */
final case class Sequence[F[_]](
  id:    Observation.Id,
  steps: List[Step[F]]
)

object Sequence {

  def empty[F[_]](id: Observation.Id): Sequence[F] = Sequence(id, Nil)

  /**
   * Sequence Zipper. This structure is optimized for the actual `Sequence` execution.
   */
  final case class Zipper[F[_]](
    id:      Observation.Id,
    pending: List[Step[F]],
    focus:   Step.Zipper[F],
    done:    List[Step[F]]
  ) {

    private val (toSkip, remaining): (List[Step[F]], List[Step[F]]) =
      pending.span(st => st.skipMark.self)

    /**
     * Runs the next execution. If the current `Step` is completed it adds the `StepZ` under focus
     * to the list of completed `Step`s and makes the next pending `Step` the current one.
     *
     * If there are still `Execution`s that have not finished in the current `Step` or if there are
     * no more pending `Step`s it returns `None`.
     *
     * It skips steps, but honoring breakpoints.
     */
    val next: Option[Zipper[F]] =
      focus.next match {
        // Step completed
        case None      =>
          val (toSkip, remaining): (List[Step[F]], List[Step[F]]) =
            pending.span(st => st.skipMark.self && !st.breakpoint.self)
          remaining match {
            case Nil             => None
            case stepp :: stepps =>
              (Step.Zipper.currentify(stepp), focus.uncurrentify).mapN((curr, stepd) =>
                Zipper(id,
                       stepps,
                       curr,
                       (done :+ stepd) ::: toSkip.map(_.copy(skipped = Step.Skipped(true)))
                )
              )
          }
        // Current step ongoing
        case Some(stz) => Some(Zipper(id, pending, stz, done))
      }

    def rollback: Zipper[F] = this.copy(focus = focus.rollback)

    // Skips steps before starting a sequence.
    def skips: Option[Zipper[F]] =
      if (focus.skipMark.self) {
        remaining match {
          case Nil             => None
          case stepp :: stepps =>
            (Step.Zipper.currentify(stepp), focus.skip.some).mapN((curr, stepd) =>
              Zipper(id,
                     stepps,
                     curr,
                     (done :+ stepd) ::: toSkip.map(_.copy(skipped = Step.Skipped(true)))
              )
            )
        }
      } else this.some

    /**
     * Obtain the resulting `Sequence` only if all `Step`s have been completed. This is a special
     * way of *unzipping* a `Zipper`.
     */
    val uncurrentify: Option[Sequence[F]] =
      if (remaining.isEmpty)
        if (focus.skipMark.self)
          Sequence(id,
                   (done :+ focus.skip) ::: toSkip.map(_.copy(skipped = Step.Skipped(true)))
          ).some
        else
          focus.uncurrentify.map(x =>
            Sequence(id, (done :+ x) ::: toSkip.map(_.copy(skipped = Step.Skipped(true))))
          )
      else None

    /**
     * Unzip a `Zipper`. This creates a single `Sequence` with either completed `Step`s or pending
     * `Step`s.
     */
    val toSequence: Sequence[F] =
      Sequence(id, done ++ List(focus.toStep) ++ pending)
  }

  object Zipper {

    /**
     * Make a `Zipper` from a `Sequence` only if all the `Step`s in the `Sequence` are pending. This
     * is a special way of *zipping* a `Sequence`.
     */
    def currentify[F[_]](seq: Sequence[F]): Option[Zipper[F]] =
      seq.steps match {
        case Nil           => None
        case step :: steps =>
          Step.Zipper
            .currentify(step)
            .map(
              Zipper(seq.id, steps, _, Nil)
            )
      }

    def zipper[F[_]](seq: Sequence[F]): Option[Zipper[F]] =
      separate(seq).flatMap { case (pending, done) =>
        pending match {
          case Nil     => None
          case s :: ss =>
            Step.Zipper
              .currentify(s)
              .map(
                Zipper(seq.id, ss, _, done)
              )
        }
      }

    // We would use MonadPlus' `separate` if we wanted to separate Actions or
    // Results, but here we want only Steps.
    private def separate[F[_]](seq: Sequence[F]): Option[(List[Step[F]], List[Step[F]])] =
      seq.steps.foldLeftM[Option, (List[Step[F]], List[Step[F]])]((Nil, Nil))((acc, step) =>
        if (step.status.isPending)
          acc.leftMap(_ :+ step).some
        else if (step.status.isFinished)
          acc.map(_ :+ step).some
        else none
      )

    def focus[F[_]]: Lens[Zipper[F], Step.Zipper[F]] =
      GenLens[Zipper[F]](_.focus)

    def current[F[_]]: Lens[Zipper[F], Execution[F]] =
      focus.andThen(Step.Zipper.current)

  }

  sealed trait State[F[_]] {

    /**
     * Returns a new `State` where the next pending `Step` is been made the current `Step` under
     * execution and the previous current `Step` is placed in the completed `Sequence`.
     *
     * If the current `Step` has `Execution`s not completed or there are no more pending `Step`s it
     * returns `None`.
     */
    val next: Option[State[F]]

    val status: SequenceState

    val pending: List[Step[F]]

    def rollback: State[F]

    def skips: Option[State[F]]

    def setBreakpoint(stepId: StepId, v: Boolean): State[F]

    def setSkipMark(stepId: StepId, v: Boolean): State[F]

    def getCurrentBreakpoint: Boolean

    /**
     * Current Execution
     */
    val current: Execution[F]

    val currentStep: Option[Step[F]]

    val done: List[Step[F]]

    /**
     * Given an index of a current `Action` it replaces such `Action` with the `Result` and returns
     * the new modified `State`.
     *
     * If the index doesn't exist, the new `State` is returned unmodified.
     */
    def mark(i: Int)(r: Result[F]): State[F]

    def start(i: Int): State[F]

    /**
     * Updates the steps executions. It preserves the number of steps.
     * @param stepDefs
     *   New executions.
     * @return
     *   Updated state
     */
    def update(stepDefs: List[List[ParallelActions[F]]]): State[F]

    /**
     * Unzip `State`. This creates a single `Sequence` with either completed `Step`s or pending
     * `Step`s.
     */
    val toSequence: Sequence[F]

    // Functions to handle single run of Actions
    def startSingle(c: ActionCoordsInSeq): State[F]

    def failSingle(c: ActionCoordsInSeq, err: Result.Error): State[F]

    def completeSingle[V <: RetVal](c: ActionCoordsInSeq, r: V): State[F]

    def getSingleState(c: ActionCoordsInSeq): ActionState[F]

    def getSingleAction(c: ActionCoordsInSeq): Option[Action[F]]

    val getSingleActionStates: Map[ActionCoordsInSeq, ActionState[F]]

    def clearSingles: State[F]

  }

  object State {

    def status[F[_]]: Lens[State[F], SequenceState] =
      // `State` doesn't provide `.copy`
      Lens[State[F], SequenceState](_.status)(s => {
        case Zipper(st, _, x) => Zipper(st, s, x)
        case Final(st, _)     => Final(st, s)
      })

    def isRunning[F[_]](st: State[F]): Boolean = st.status.isRunning

    def userStopRequested[F[_]](st: State[F]): Boolean = st.status.userStopRequested

    def anyStopRequested[F[_]](st: State[F]): Boolean = st.status match {
      case SequenceState.Running(u, i) => u || i
      case _                           => false
    }

    def userStopSet[F[_]](v: Boolean): State[F] => State[F] = status.modify {
      case r @ SequenceState.Running(_, _) => r.copy(userStop = v)
      case r                               => r
    }

    def internalStopSet[F[_]](v: Boolean): State[F] => State[F] = status.modify {
      case r @ SequenceState.Running(_, _) => r.copy(internalStop = v)
      case r                               => r
    }

    /**
     * Initialize a `State` passing a `Sequence` of pending `Step`s.
     */
    // TODO: Make this function `apply`?
    def init[F[_]](q: Sequence[F]): State[F] =
      Sequence.Zipper
        .zipper[F](q)
        .map(Zipper(_, SequenceState.Idle, Map.empty))
        .getOrElse(Final(q, SequenceState.Idle))

    /**
     * Rebuilds the state of a sequence with a new steps definition, but preserving breakpoints and
     * skip marks The sequence must not be running.
     * @param steps
     *   New sequence definition
     * @param st
     *   Old sequence state
     * @return
     *   The new sequence state
     */
    def reload[F[_]](steps: List[Step[F]], st: State[F]): State[F] =
      if (st.status.isRunning) st
      else {
        val oldSeq   = st.toSequence
        val updSteps = oldSeq.steps.zip(steps).map { case (o, n) =>
          n.copy(breakpoint = o.breakpoint, skipMark = o.skipMark)
        } ++ steps.drop(oldSeq.steps.length)
        init(oldSeq.copy(steps = updSteps))
      }

    /**
     * This is the `State` in Zipper mode, which means is under execution.
     */
    final case class Zipper[F[_]](
      zipper:     Sequence.Zipper[F],
      status:     SequenceState,
      singleRuns: Map[ActionCoordsInSeq, ActionState[F]]
    ) extends State[F] { self =>

      override val next: Option[State[F]] = zipper.next match {
        // Last execution
        case None    => zipper.uncurrentify.map(Final[F](_, status))
        case Some(x) => Zipper(x, status, singleRuns).some
      }

      /**
       * Current Execution
       */
      override val current: Execution[F] =
        // Queue
        zipper
          // Step
          .focus
          // Execution
          .focus

      override val currentStep: Option[Step[F]] = zipper.focus.toStep.some

      override val pending: List[Step[F]] = zipper.pending

      override def rollback: Zipper[F] = self.copy(zipper = zipper.rollback)

      override def skips: Option[State[F]] = zipper.skips match {
        // Last execution
        case None    => zipper.uncurrentify.map(Final[F](_, status))
        case Some(x) => Zipper(x, status, singleRuns).some
      }

      override def setBreakpoint(stepId: StepId, v: Boolean): State[F] = self.copy(zipper =
        zipper.copy(pending =
          zipper.pending.map(s =>
            if (s.id == stepId) s.copy(breakpoint = Step.BreakpointMark(v)) else s
          )
        )
      )

      override def setSkipMark(stepId: StepId, v: Boolean): State[F] = self.copy(zipper =
        if (zipper.focus.id == stepId)
          zipper.copy(focus = zipper.focus.copy(skipMark = Step.SkipMark(v)))
        else
          zipper.copy(pending =
            zipper.pending.map(s => if (s.id == stepId) s.copy(skipMark = Step.SkipMark(v)) else s)
          )
      )

      override def getCurrentBreakpoint: Boolean =
        zipper.focus.breakpoint.self && zipper.focus.done.isEmpty

      override val done: List[Step[F]] = zipper.done

      private val zipperL: Lens[Zipper[F], Sequence.Zipper[F]] =
        GenLens[Zipper[F]](_.zipper)

      override def mark(i: Int)(r: Result[F]): State[F] = {
        val currentExecutionL: Lens[Zipper[F], Execution[F]] =
          zipperL.andThen(Sequence.Zipper.current)

        currentExecutionL.modify(_.mark(i)(r))(self)
      }

      override def start(i: Int): State[F] = {

        val currentExecutionL: Lens[Zipper[F], Execution[F]] =
          zipperL.andThen(Sequence.Zipper.current)

        currentExecutionL.modify(_.start(i))(self).clearSingles
      }

      // Some rules:
      // 1. Done steps cannot change.
      // 2. Running step cannot change `done` or `focus` executions
      // 3. Must preserve breakpoints and skip marks
      override def update(stepDefs: List[List[ParallelActions[F]]]): State[F] =
        stepDefs.drop(zipper.done.length) match {
          case t :: ts =>
            zipperL.modify(zp =>
              zp.copy(
                focus = zp.focus.update(t),
                pending = pending.zip(ts).map { case (step, exes) =>
                  step.copy(executions = exes)
                } ++ pending.drop(ts.length)
              )
            )(this)
          case _       => this
        }

      override val toSequence: Sequence[F] = zipper.toSequence

      override def startSingle(c: ActionCoordsInSeq): State[F] =
        if (zipper.done.find(_.id === c.stepId).isDefined)
          self
        else self.copy(singleRuns = singleRuns + (c -> ActionState.Started))

      override def failSingle(c: ActionCoordsInSeq, err: Result.Error): State[F] =
        if (getSingleState(c).started)
          self.copy(singleRuns = singleRuns + (c -> ActionState.Failed(err)))
        else
          self

      override def completeSingle[V <: RetVal](c: ActionCoordsInSeq, r: V): State[F] =
        if (getSingleState(c).started)
          self.copy(singleRuns = singleRuns + (c -> ActionState.Completed(r)))
        else
          self

      override def getSingleState(c: ActionCoordsInSeq): ActionState[F] =
        singleRuns.getOrElse(c, ActionState.Idle)

      override val getSingleActionStates: Map[ActionCoordsInSeq, ActionState[F]] = singleRuns

      override def getSingleAction(c: ActionCoordsInSeq): Option[Action[F]] = for {
        step <- toSequence.steps.find(_.id === c.stepId)
        exec <- step.executions.get(c.execIdx.self)
        act  <- exec.get(c.actIdx.self)
      } yield act

      override def clearSingles: State[F] = self.copy(singleRuns = Map.empty)
    }

    /**
     * Final `State`. This doesn't have any `Step` under execution, there are only completed
     * `Step`s.
     */
    final case class Final[F[_]](seq: Sequence[F], status: SequenceState) extends State[F] { self =>

      override val next: Option[State[F]] = None

      override val current: Execution[F] = Execution.empty

      override val currentStep: Option[Step[F]] = none

      override val pending: List[Step[F]] = Nil

      override def rollback: Final[F] = self

      override def skips: Option[State[F]] = self.some

      override def setBreakpoint(stepId: StepId, v: Boolean): State[F] = self

      override def setSkipMark(stepId: StepId, v: Boolean): State[F] = self

      override def getCurrentBreakpoint: Boolean = false

      override val done: List[Step[F]] = seq.steps

      override def mark(i: Int)(r: Result[F]): State[F] = self

      override def start(i: Int): State[F] = self

      override def update(stepDefs: List[List[ParallelActions[F]]]): State[F] = self

      override val toSequence: Sequence[F] = seq

      override def startSingle(c: ActionCoordsInSeq): State[F] = self

      override def failSingle(c: ActionCoordsInSeq, err: Result.Error): State[F] = self

      override def completeSingle[V <: RetVal](c: ActionCoordsInSeq, r: V): State[F] = self

      override def getSingleState(c: ActionCoordsInSeq): ActionState[F] = ActionState.Idle

      override val getSingleActionStates: Map[ActionCoordsInSeq, ActionState[F]] = Map.empty

      override def getSingleAction(c: ActionCoordsInSeq): Option[Action[F]] = None

      override def clearSingles: State[F] = self
    }

  }

}<|MERGE_RESOLUTION|>--- conflicted
+++ resolved
@@ -10,11 +10,7 @@
 import observe.engine.Result.RetVal
 import observe.model.SequenceState
 import lucuma.core.model.Observation
-<<<<<<< HEAD
-import lucuma.core.model.Step.{Id => StepId}
-=======
-import lucuma.core.model.sequence.Step.{ Id => StepId }
->>>>>>> 32408bd3
+import lucuma.core.model.sequence.Step.{Id => StepId}
 
 /**
  * A list of `Step`s grouped by target and instrument.
