--- conflicted
+++ resolved
@@ -271,7 +271,7 @@
     case LogError(msg)                 => Logger.error(msg) *> pure(UserCommandResponse(ue, EventResult.Ok, None))
   }
 
-  private def handleSystemEvent(se: SystemEvent)(ec: ExecutionContext): HandleType[ResultType] = se match {
+  private def handleSystemEvent(se: SystemEvent)(implicit ci: Concurrent[IO]): HandleType[ResultType] = se match {
     case Completed(id, _, i, r)        => Logger.debug(
       s"Engine: From sequence ${id.format}: Action completed ($r)") *> complete(id, i, r) *>
       pure(SystemUpdate(se, EventResult.Ok))
@@ -290,7 +290,7 @@
     case Executed(id)               => Logger.debug("Engine: Execution completed") *>
       next(id) *> pure(SystemUpdate(se, EventResult.Ok))
     case Executing(id)              => Logger.debug("Engine: Executing") *>
-      execute(id)(ec) *> pure(SystemUpdate(se, EventResult.Ok))
+      execute(id) *> pure(SystemUpdate(se, EventResult.Ok))
     case Finished(id)               => Logger.debug("Engine: Finished") *>
       switch(id)(SequenceState.Completed) *> pure(SystemUpdate(se, EventResult.Ok))
     case SingleRunCompleted(c, r)   =>
@@ -306,58 +306,10 @@
     * Main logical thread to handle events and produce output.
     */
   @SuppressWarnings(Array("org.wartremover.warts.ImplicitParameter"))
-<<<<<<< HEAD
   private def run(userReact: PartialFunction[SystemEvent, HandleType[Unit]])(ev: EventType)(implicit ci: Concurrent[IO]): HandleType[ResultType] = {
-    def handleUserEvent(ue: UserEventType): HandleType[ResultType] = ue match {
-      case Start(id, _, clid, userCheck) => Logger.debug(s"Engine: Start requested for sequence ${id.format}") *> start(id, clid, userCheck) *> pure(UserCommandResponse(ue, EventResult.Ok, None))
-      case Pause(id, _)                  => Logger.debug(s"Engine: Pause requested for sequence ${id.format}") *> pause(id) *> pure(UserCommandResponse(ue, EventResult.Ok, None))
-      case CancelPause(id, _)            => Logger.debug(s"Engine: Pause canceled for sequence ${id.format}") *> cancelPause(id) *> pure(UserCommandResponse(ue, EventResult.Ok, None))
-      case Breakpoint(id, _, step, v)    => Logger.debug(s"Engine: breakpoint changed for sequence ${id.format} and step $step to $v") *>
-        modifyS(id)(_.setBreakpoint(step, v)) *> pure(UserCommandResponse(ue, EventResult.Ok, None))
-      case SkipMark(id, _, step, v)      => Logger.debug(s"Engine: skip mark changed for sequence ${id.format} and step $step to $v") *>
-        modifyS(id)(_.setSkipMark(step, v)) *> pure(UserCommandResponse(ue, EventResult.Ok, None))
-      case Poll(_)                       => Logger.debug("Engine: Polling current state") *> pure(UserCommandResponse(ue, EventResult.Ok, None))
-      case GetState(f)                   => getState(f) *> pure(UserCommandResponse(ue, EventResult.Ok, None))
-      case ModifyState(f)                => f.map(r => UserCommandResponse[ConcreteTypes](ue, EventResult.Ok, Some(r)))
-      case ActionStop(id, f)             => Logger.debug("Engine: Action stop requested") *> actionStop(id, f) *> pure(UserCommandResponse(ue, EventResult.Ok, None))
-      case ActionResume(id, i, cont)     => Logger.debug("Engine: Action resume requested") *> actionResume(id, i, cont) *> pure(UserCommandResponse(ue, EventResult.Ok, None))
-      case LogDebug(msg)                 => Logger.debug(msg) *> pure(UserCommandResponse(ue, EventResult.Ok, None))
-      case LogInfo(msg)                  => Logger.info(msg) *> pure(UserCommandResponse(ue, EventResult.Ok, None))
-      case LogWarning(msg)               => Logger.warning(msg) *> pure(UserCommandResponse(ue, EventResult.Ok, None))
-      case LogError(msg)                 => Logger.error(msg) *> pure(UserCommandResponse(ue, EventResult.Ok, None))
-    }
-
-    def handleSystemEvent(se: SystemEvent): HandleType[ResultType] = se match {
-      case Completed(id, _, i, r)        => Logger.debug(
-        s"Engine: From sequence ${id.format}: Action completed ($r)") *> complete(id, i, r) *>
-        pure(SystemUpdate(se, EventResult.Ok))
-      case PartialResult(id, _, i, r) => Logger.debug(
-        s"Engine: From sequence ${id.format}: Partial result ($r)")  *> partialResult(id, i, r) *>
-        pure(SystemUpdate(se, EventResult.Ok))
-      case Paused(id, i, r)           => Logger.debug("Engine: Action paused") *>
-        actionPause(id, i, r) *> pure(SystemUpdate(se, EventResult.Ok))
-      case Failed(id, i, e)           => logError(e) *> fail(id)(i, e) *>
-        pure(SystemUpdate(se, EventResult.Ok))
-      case Busy(id, _)                => Logger.warning(s"Cannot run sequence ${id.format} " +
-        s"because " +
-        s"required systems are in use.") *> pure(SystemUpdate(se, EventResult.Ok))
-      case BreakpointReached(_)       => Logger.debug("Engine: Breakpoint reached") *>
-        pure(SystemUpdate(se, EventResult.Ok))
-      case Executed(id)               => Logger.debug("Engine: Execution completed") *>
-        next(id) *> pure(SystemUpdate(se, EventResult.Ok))
-      case Executing(id)              => Logger.debug("Engine: Executing") *>
-        execute(id) *> pure(SystemUpdate(se, EventResult.Ok))
-      case Finished(id)               => Logger.debug("Engine: Finished") *>
-        switch(id)(SequenceState.Completed) *> pure(SystemUpdate(se, EventResult.Ok))
-      case Null                       => pure(SystemUpdate(se, EventResult.Ok))
-    }
-=======
-  private def run(userReact: PartialFunction[SystemEvent, HandleType[Unit]])(ev: EventType)(implicit ec: ExecutionContext): HandleType[ResultType] = {
->>>>>>> afb7b20c
-
     ev match {
       case EventUser(ue)   => handleUserEvent(ue)
-      case EventSystem(se) => handleSystemEvent(se)(ec).flatMap(x =>
+      case EventSystem(se) => handleSystemEvent(se).flatMap(x =>
         userReact.applyOrElse(se, (_:SystemEvent) =>  unit).map(_ => x))
     }
   }
