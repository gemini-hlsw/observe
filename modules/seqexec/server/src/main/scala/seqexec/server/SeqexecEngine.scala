// Copyright (c) 2016-2019 Association of Universities for Research in Astronomy, Inc. (AURA)
// For license information see LICENSE or https://opensource.org/licenses/BSD-3-Clause

package seqexec.server

import cats._
import cats.data.{Kleisli, StateT}
import cats.effect.{ConcurrentEffect, ContextShift, IO, Sync, Timer}
import cats.implicits._
import edu.gemini.seqexec.odb.SeqFailure
import edu.gemini.epics.acm.CaService
import edu.gemini.spModel.core.Peer
import fs2.{Pure, Stream}
import gem.Observation
import gem.enum.Site
import giapi.client.ghost.GhostClient
import giapi.client.gpi.GpiClient
import io.chrisdavenport.log4cats.Logger
import io.chrisdavenport.log4cats.slf4j.Slf4jLogger
import java.time.LocalDate
import java.util.concurrent.TimeUnit
import knobs.Config
import mouse.all._
import monocle.Monocle._
import monocle.Optional
import org.http4s.client.Client
import org.http4s.Uri
import seqexec.engine.Result.Partial
import seqexec.engine.EventResult._
import seqexec.engine.{Step => _, _}
import seqexec.engine.Handle
import seqexec.engine.SystemEvent
import seqexec.engine.UserEvent
import seqexec.model._
import seqexec.model.enum._
import seqexec.model.events.{SequenceStart => ClientSequenceStart, _}
import seqexec.model.{StepId, UserDetails}
import seqexec.server.keywords._
import seqexec.server.flamingos2.{Flamingos2ControllerEpics, Flamingos2ControllerSim, Flamingos2ControllerSimBad, Flamingos2Epics}
import seqexec.server.gcal.{GcalControllerEpics, GcalControllerSim, GcalEpics}
import seqexec.server.ghost.GhostController
import seqexec.server.gmos.{GmosControllerSim, GmosEpics, GmosNorthControllerEpics, GmosSouthControllerEpics}
import seqexec.server.gnirs.{GnirsControllerEpics, GnirsControllerSim, GnirsEpics}
import seqexec.server.gpi.GpiController
import seqexec.server.gpi.GpiStatusApply
import seqexec.server.gsaoi.{GsaoiControllerEpics, GsaoiControllerSim, GsaoiEpics}
import seqexec.server.niri.{NiriControllerEpics, NiriControllerSim, NiriEpics}
import seqexec.server.nifs.{NifsControllerEpics, NifsControllerSim, NifsEpics}
import seqexec.server.gws.GwsEpics
import seqexec.server.gems.{GemsControllerEpics, GemsControllerSim, GemsEpics}
import seqexec.server.tcs.{GuideConfigDb, TcsEpics, TcsNorthControllerEpics, TcsNorthControllerSim, TcsSouthControllerEpics, TcsSouthControllerSim}
import seqexec.server.SeqEvent._
import seqexec.server.altair.{AltairControllerEpics, AltairControllerSim, AltairEpics}
import scala.collection.immutable.SortedMap
import scala.concurrent.duration._
import shapeless.tag

class SeqexecEngine(
  httpClient: Client[IO],
  gpi: GpiClient[IO],
  ghost: GhostClient[IO],
  guideConfigDb: GuideConfigDb[IO],
  settings: Settings,
  sm: SeqexecMetrics)(
  implicit ceio: ConcurrentEffect[IO], tio: Timer[IO]
) {
  import SeqexecEngine._

  // We establist here as the limit of where logger start
  // TODO Push it up the stack
<<<<<<< HEAD
  private implicit def unsafeLogger: Logger[IO] = Slf4jLogger.getLoggerFromName[IO]("seqexec")
=======
  private implicit def logger: Logger[IO] = Slf4jLogger.getLoggerFromName[IO]("seqexec")
>>>>>>> 37a7fcf0

  val odbProxy: OdbProxy[IO] = OdbProxy[IO](new Peer(settings.odbHost, 8443, null),
    if (settings.odbNotifications) OdbProxy.OdbCommandsImpl[IO](new Peer(settings.odbHost, 8442, null))
    else new OdbProxy.DummyOdbCommands[IO])

  val gpiGDS: GdsClient[IO] = GdsClient(settings.gpiGdsControl.command.fold(httpClient, GdsClient.alwaysOkClient),
    settings.gpiGDS)

  val ghostGDS: GdsClient[IO] = GdsClient(settings.ghostControl.command.fold(httpClient, GdsClient.alwaysOkClient),
    settings.ghostGDS)

  private val systems = {
    val gsaoiController = settings.gsaoiControl.command.fold(GsaoiControllerEpics(), GsaoiControllerSim.unsafeApply[IO])

    Systems[IO](
      odbProxy,
      settings.dhsControl.command.fold(DhsClientHttp(httpClient, settings.dhsURI),
        DhsClientSim.unsafeApply(settings.date)),
      (settings.tcsControl.command && settings.site === Site.GS).fold(TcsSouthControllerEpics(guideConfigDb), TcsSouthControllerSim[IO]),
      (settings.tcsControl.command && settings.site === Site.GN).fold(TcsNorthControllerEpics(), TcsNorthControllerSim[IO]),
      settings.gcalControl.command.fold(GcalControllerEpics(GcalEpics.instance), GcalControllerSim[IO]),
      settings.f2Control.command.fold(Flamingos2ControllerEpics[IO](Flamingos2Epics.instance),
        settings.instForceError.fold(Flamingos2ControllerSimBad.unsafeApply[IO](settings.failAt),
          Flamingos2ControllerSim.unsafeApply[IO])),
      settings.gmosControl.command.fold(GmosSouthControllerEpics(), GmosControllerSim.unsafeSouth[IO]),
      settings.gmosControl.command.fold(GmosNorthControllerEpics(), GmosControllerSim.unsafeNorth[IO]),
      settings.gnirsControl.command.fold(GnirsControllerEpics(), GnirsControllerSim.unsafeApply[IO]),
      gsaoiController,
      GpiController(gpi, gpiGDS),
      GhostController(ghost, ghostGDS),
      settings.niriControl.command.fold(NiriControllerEpics(), NiriControllerSim.unsafeApply[IO]),
      settings.nifsControl.command.fold(NifsControllerEpics(), NifsControllerSim.unsafeApply[IO]),
      (settings.altairControl.command && settings.tcsControl.command).fold(AltairControllerEpics, AltairControllerSim),
      (settings.gemsControl.command && settings.tcsControl.command).fold(
        GemsControllerEpics(GemsEpics.instance, gsaoiController),
        GemsControllerSim[IO]
      ),
      guideConfigDb
    )
  }

  private val translatorSettings = TranslateSettings(
    tcsKeywords = settings.tcsControl.realKeywords,
    f2Keywords = settings.f2Control.realKeywords,
    gwsKeywords = settings.gwsControl.realKeywords,
    gcalKeywords = settings.gcalControl.realKeywords,
    gmosKeywords = settings.gmosControl.realKeywords,
    gnirsKeywords = settings.gnirsControl.realKeywords,
    niriKeywords = settings.niriControl.realKeywords,
    nifsKeywords = settings.nifsControl.realKeywords,
    altairKeywords = settings.altairControl.realKeywords,
    gsaoiKeywords = settings.gsaoiControl.realKeywords,
    gemsKeywords = settings.gemsControl.realKeywords
  )

  private val translator = SeqTranslate(settings.site, systems, translatorSettings)

  private val odbLoader = new ODBSequencesLoader(odbProxy, translator)

  def sync(q: EventQueue[IO], seqId: Observation.Id): IO[Either[SeqexecFailure, Unit]] =
    odbLoader.loadEvents(seqId).flatMap{ e =>
      q.enqueue(
        Stream.emits(e)).map(_.asRight).compile.last.attempt.map(_.bimap(SeqexecFailure.SeqexecException.apply, _ => ())
      )
    }

  private def checkResources(seqId: Observation.Id)(st: EngineState): Boolean = {
    // Resources used by running sequences
    val used = resourcesInUse(st)

    // Resources that will be used by sequences in running queues
    val reservedByQueues = resourcesReserved(st)

    st.sequences.get(seqId).exists(x =>
      x.seqGen.resources.intersect(used).isEmpty && (
        st.queues.values.filter(_.status(st).running).exists(_.queue.contains(seqId)) ||
        x.seqGen.resources.intersect(reservedByQueues).isEmpty
      )
    )
  }

  def start[F[_]: Functor](q: EventQueue[F], id: Observation.Id, user: UserDetails, clientId: ClientId): F[Either[SeqexecFailure, Unit]] =
    q.enqueue1(Event.start[IO, executeEngine.ConcreteTypes](id, user, clientId, checkResources(id))).map(_.asRight)

  def startFrom[F[_]: Functor](q: EventQueue[F], id: Observation.Id, stp: StepId, clientId: ClientId): F[Either[SeqexecFailure, Unit]] =
    q.enqueue1(Event.modifyState[IO, executeEngine.ConcreteTypes](
      executeEngine.get.flatMap(st => checkResources(id)(st).fold(
        executeEngine.startFrom(id, stp).as(SequenceStart(id, stp)),
        executeEngine.unit.as(Busy(id, clientId))
      ) )
    ) ).map(_.asRight)

  def requestPause[F[_]: Functor](q: EventQueue[F], id: Observation.Id, user: UserDetails): F[Either[SeqexecFailure, Unit]] =
    q.enqueue1(Event.pause(id, user)).map(_.asRight)

  def requestCancelPause[F[_]: Functor](q: EventQueue[F], id: Observation.Id, user: UserDetails): F[Either[SeqexecFailure, Unit]] =
    q.enqueue1(Event.cancelPause(id, user)).map(_.asRight)

  def setBreakpoint[F[_]: Functor](q: EventQueue[F],
                    seqId: Observation.Id,
                    user: UserDetails,
                    stepId: StepId,
                    v: Boolean): F[Either[SeqexecFailure, Unit]] =
    q.enqueue1(Event.breakpoint(seqId, user, stepId, v)).map(_.asRight)

  def setOperator[F[_]: FlatMap](q: EventQueue[F], user: UserDetails, name: Operator): F[Either[SeqexecFailure,
    Unit]] = q.enqueue1(Event.logDebugMsg(s"SeqexecEngine: Setting Operator name to '$name' by " +
    s"${user.username}")) *> q.enqueue1(Event.modifyState[IO, executeEngine.ConcreteTypes](
    (EngineState.operator.set(name.some) >>> refreshSequences withEvent SetOperator(name,
      user.some)).toHandle)).map(_.asRight)

  def setObserver[F[_]: FlatMap](q: EventQueue[F],
                  seqId: Observation.Id,
                  user: UserDetails,
                  name: Observer): F[Either[SeqexecFailure, Unit]] =
    q.enqueue1(Event.logDebugMsg(s"SeqexecEngine: Setting Observer name to '$name' for sequence '${seqId.format}' by ${user.username}")) *>
        q.enqueue1(Event.modifyState[IO, executeEngine.ConcreteTypes](
          ((EngineState.sequences ^|-? index(seqId)).modify(SequenceData.observer.set(name.some)) >>> refreshSequence(seqId) withEvent SetObserver(seqId, user.some, name)).toHandle)).map(_.asRight)

  def selectSequenceEvent(i: Instrument, sid: Observation.Id, observer: Observer, user: UserDetails, clientId: ClientId): executeEngine.EventType = {
    val lens =
      (EngineState.sequences ^|-? index(sid)).modify(SequenceData.observer.set(observer.some)) >>>
       EngineState.instrumentLoadedL(i).set(sid.some) >>>
       refreshSequence(sid)
    def testRunning(st: EngineState):Boolean = (for {
      sels   <- st.selected.get(i)
      obsseq <- st.sequences.get(sels)
    } yield obsseq.seq.status.isRunning).getOrElse(false)

    Event.modifyState[IO, executeEngine.ConcreteTypes]{ ((st: EngineState) => {
      if (!testRunning(st)) (lens withEvent AddLoadedSequence(i, sid, user, clientId))(st)
      else (st, NotifyUser(InstrumentInUse(sid, i), clientId))
    }).toHandle }
  }

  def selectSequence(q: EventQueue[IO], i: Instrument, sid: Observation.Id, observer: Observer, user: UserDetails, clientId: ClientId): IO[Either[SeqexecFailure, Unit]] =
    q.enqueue1(Event.logInfoMsg(s"User '${user.displayName}' sync and load sequence ${sid.format} on ${i.show}")) *>
    sync(q, sid) *>
    q.enqueue1(selectSequenceEvent(i, sid, observer, user, clientId)).map(_.asRight)

  def clearLoadedSequences[F[_]: FlatMap](q: EventQueue[F], user: UserDetails): F[Either[SeqexecFailure, Unit]] =
    q.enqueue1(Event.logDebugMsg("SeqexecEngine: Updating loaded sequences")) *>
    q.enqueue1(Event.modifyState[IO, executeEngine.ConcreteTypes]((EngineState.selected.set(Map.empty) withEvent ClearLoadedSequences(user.some)).toHandle)).map(_.asRight)

  def setConditions[F[_]: FlatMap](q: EventQueue[F], conditions: Conditions, user: UserDetails): F[Either[SeqexecFailure, Unit]] =
    q.enqueue1(Event.logDebugMsg("SeqexecEngine: Setting conditions")) *>
    q.enqueue1(Event.modifyState[IO, executeEngine.ConcreteTypes]((EngineState.conditions.set(conditions) >>> refreshSequences withEvent SetConditions(conditions, user.some)).toHandle)).map(_.asRight)

  def setImageQuality[F[_]: FlatMap](q: EventQueue[F], iq: ImageQuality, user: UserDetails): F[Either[SeqexecFailure, Unit]] =
    q.enqueue1(Event.logDebugMsg("SeqexecEngine: Setting image quality")) *>
    q.enqueue1(Event.modifyState[IO, executeEngine.ConcreteTypes](((EngineState.conditions ^|-> Conditions.iq).set(iq) >>> refreshSequences withEvent SetImageQuality(iq, user.some)).toHandle)).map(_.asRight)

  def setWaterVapor[F[_]: FlatMap](q: EventQueue[F], wv: WaterVapor, user: UserDetails): F[Either[SeqexecFailure, Unit]] =
    q.enqueue1(Event.logDebugMsg("SeqexecEngine: Setting water vapor")) *>
    q.enqueue1(Event.modifyState[IO, executeEngine.ConcreteTypes](((EngineState.conditions ^|-> Conditions.wv).set(wv) >>> refreshSequences withEvent SetWaterVapor(wv, user.some)).toHandle)).map(_.asRight)

  def setSkyBackground[F[_]: FlatMap](q: EventQueue[F], sb: SkyBackground, user: UserDetails): F[Either[SeqexecFailure, Unit]] =
    q.enqueue1(Event.logDebugMsg("SeqexecEngine: Setting sky background")) *>
    q.enqueue1(Event.modifyState[IO, executeEngine.ConcreteTypes](((EngineState.conditions ^|-> Conditions.sb).set(sb) >>> refreshSequences withEvent SetSkyBackground(sb, user.some)).toHandle)).map(_.asRight)

  def setCloudCover[F[_]: FlatMap](q: EventQueue[F], cc: CloudCover, user: UserDetails): F[Either[SeqexecFailure, Unit]] =
    q.enqueue1(Event.logDebugMsg("SeqexecEngine: Setting cloud cover")) *>
    q.enqueue1(Event.modifyState[IO, executeEngine.ConcreteTypes](((EngineState.conditions ^|-> Conditions.cc).set(cc) >>> refreshSequences withEvent SetCloudCover(cc, user.some)).toHandle)).map(_.asRight)

  def setSkipMark[F[_]: Functor](q: EventQueue[F],
                  seqId: Observation.Id,
                  user: UserDetails,
                  stepId: StepId,
                  v: Boolean): F[Either[SeqexecFailure, Unit]] =
    q.enqueue1(Event.skip(seqId, user, stepId, v)).map(_.asRight)

  def requestRefresh[F[_]](q: EventQueue[F], clientId: ClientId): F[Unit] = q.enqueue1(Event.poll(clientId))

  def seqQueueRefreshStream: Stream[IO, Either[SeqexecFailure, executeEngine.EventType]] = {
    val fd = Duration(settings.odbQueuePollingInterval.toSeconds, TimeUnit.SECONDS)
    Stream.fixedDelay[IO](fd).evalMap(_ => odbProxy.queuedSequences).flatMap { x =>
      Stream.emit(Event.getState[IO, executeEngine.ConcreteTypes] { st =>
        Stream.eval(odbLoader.refreshSequenceList(x, st)).flatMap(Stream.emits).some
      }.asRight)
    }.handleErrorWith {
      case e: SeqFailure =>
        Stream.emit(SeqexecFailure.OdbSeqError(e).asLeft)
      case e: Exception =>
        Stream.emit(SeqexecFailure.SeqexecException(e).asLeft)
    }
  }

  def eventStream(q: EventQueue[IO]): Stream[IO, SeqexecEvent] =
    stream(q.dequeue.mergeHaltBoth(seqQueueRefreshStream.rethrow))(EngineState.default).flatMap(x =>
      Stream.eval(notifyODB(x))).flatMap {
        case (ev, qState) =>
          val sequences = qState.sequences.values.map(viewSequence).toList
          val event = toSeqexecEvent(ev, qState)
          Stream.eval(updateMetrics[IO](ev, sequences).as(event))
    }

  private[server] def stream(p: Stream[IO, executeEngine.EventType])(s0: EngineState)
  : Stream[IO, (executeEngine.ResultType, EngineState)] =
    executeEngine.process(iterateQueues)(p)(s0)

  def stopObserve[F[_]](q: EventQueue[F], seqId: Observation.Id): F[Unit] = q.enqueue1(
    Event.actionStop[IO, executeEngine.ConcreteTypes](seqId, translator.stopObserve(seqId))
  )

  def abortObserve[F[_]](q: EventQueue[F], seqId: Observation.Id): F[Unit] = q.enqueue1(
    Event.actionStop[IO, executeEngine.ConcreteTypes](seqId, translator.abortObserve(seqId))
  )

  def pauseObserve[F[_]](q: EventQueue[F], seqId: Observation.Id): F[Unit] = q.enqueue1(
    Event.actionStop[IO, executeEngine.ConcreteTypes](seqId, translator.pauseObserve(seqId))
  )

  def resumeObserve[F[_]](q: EventQueue[F], seqId: Observation.Id): F[Unit] = q.enqueue1(
    Event.getState[IO, executeEngine.ConcreteTypes](translator.resumePaused(seqId))
  )

  def queueO(qid: QueueId): Optional[EngineState, ExecutionQueue] =
    EngineState.queues ^|-? index(qid)

  def cmdStateO(qid: QueueId): Optional[EngineState, BatchCommandState] =
    queueO(qid) ^|-> ExecutionQueue.cmdState

  private def addSeqs(qid: QueueId, seqIds: List[Observation.Id]): executeEngine.HandleType[Unit] =
    executeEngine.get.flatMap{ st => (
      for {
        q <- st.queues.get(qid)
        seqs <- seqIds.filter(sid => st.sequences.get(sid)
          .exists(os => !os.seq.status.isRunning && !os.seq.status.isCompleted && !q.queue.contains
          (sid))
        ).some.filter(_.nonEmpty)
        if seqs.nonEmpty
      } yield executeEngine.modify(queueO(qid).modify(_.addSeqs(seqs))) *>
        ((q.cmdState, q.status(st)) match {
          case (_, BatchExecState.Completed)       => ((EngineState.queues ^|-? index(qid) ^|-> ExecutionQueue.cmdState)
            .set(BatchCommandState.Idle) >>> {(_, ())}).toHandle
          case (BatchCommandState.Run(o, u, c), _) => executeEngine.get.flatMap(st2 => runSequences(shouldSchedule(qid,
            seqs.toSet)(st2), o, u, c))
          case _                                   => executeEngine.unit
        })
    ).getOrElse(executeEngine.unit)}

  def addSequencesToQueue[F[_]: Functor](q: EventQueue[F], qid: QueueId, seqIds: List[Observation.Id])
  : F[Either[SeqexecFailure, Unit]] = q.enqueue1(
    Event.modifyState[IO, executeEngine.ConcreteTypes](addSeqs(qid, seqIds)
      .as[executeEngine.ConcreteTypes#EventData](UpdateQueueAdd(qid, seqIds)))
  ).map(_.asRight)

  def addSequenceToQueue(q: EventQueue[IO], qid: QueueId, seqId: Observation.Id): IO[Either[SeqexecFailure, Unit]] =
    addSequencesToQueue(q, qid, List(seqId))

  private def removeSeq(qid: QueueId, seqId: Observation.Id): executeEngine.HandleType[Unit] =
    executeEngine.get.flatMap{ st => (
      for {
        q <- st.queues.get(qid)
        if q.queue.contains(seqId)
        sstOp = st.sequences.get(seqId).map(_.seq.status)
        if q.status(st) =!= BatchExecState.Running ||
          sstOp.forall(sst => !sst.isRunning && !sst.isCompleted)
      } yield executeEngine.modify(queueO(qid).modify(_.removeSeq(seqId))) *>
        ((q.cmdState, q.status(st)) match {
          case (_, BatchExecState.Completed)       => executeEngine.unit
          // If removed sequence was halting the queue, then removing it frees resources to run the next sequences
          case (BatchCommandState.Run(o, u, c), _) => shouldSchedule(qid, Set(seqId))(st).isEmpty.fold(
            executeEngine.unit,
            st.sequences.get(seqId).map(x => runNextsInQueue(qid, o, u, c, x.seqGen.resources))
              .getOrElse(executeEngine.unit)
          )
          case _                                   => executeEngine.unit
        })
    ).getOrElse(executeEngine.unit)}

  def removeSequenceFromQueue[F[_]: Functor](q: EventQueue[F], qid: QueueId, seqId: Observation.Id)
  : F[Either[SeqexecFailure, Unit]] = q.enqueue1(
    Event.modifyState[IO, executeEngine.ConcreteTypes](
      executeEngine.get.flatMap(st => removeSeq(qid, seqId)
        .as(UpdateQueueRemove(qid, List(seqId), st.queues.get(qid)
          .map(_.queue.indexOf(seqId)).toList))))
  ).map(_.asRight)

  private def moveSeq(qid: QueueId, seqId: Observation.Id, delta: Int): Endo[EngineState] = st =>
    st.queues.get(qid).filter(_.queue.contains(seqId)).map {_ =>
      queueO(qid).modify(_.moveSeq(seqId, delta))(st)
    }.getOrElse(st)

  def moveSequenceInQueue[F[_]: Functor](q: EventQueue[F], qid: QueueId, seqId: Observation.Id, delta: Int, cid: ClientId)
  : F[Either[SeqexecFailure, Unit]] = q.enqueue1(
    Event.modifyState[IO, executeEngine.ConcreteTypes](
      executeEngine.get.flatMap(_ => (moveSeq(qid, seqId, delta) withEvent UpdateQueueMoved(qid,
        cid, seqId, 0)).toHandle))
    ).map(_.asRight)

  private def clearQ(qid: QueueId): Endo[EngineState] = st =>
    st.queues.get(qid).filter(_.status(st) =!= BatchExecState.Running).map { _ =>
      queueO(qid).modify(_.clear)(st)
    }.getOrElse(st)

  def clearQueue[F[_]: Functor](q: EventQueue[F], qid: QueueId): F[Either[SeqexecFailure, Unit]] = q.enqueue1(
    Event.modifyState[IO, executeEngine.ConcreteTypes](
      (clearQ(qid) withEvent UpdateQueueClear(qid)).toHandle)
  ).map(_.asRight)

  private def setObserverAndSelect(sid: Observation.Id, observer: Observer, user: UserDetails, clientId: ClientId)
  : executeEngine.HandleType[Unit] = Handle(
    StateT[IO, EngineState,(Unit, Option[Stream[IO, executeEngine.EventType]])] {
      st:EngineState => IO(
        (EngineState.sequences ^|-? index(sid)).getOption(st).map{ obsseq =>
          (EngineState.sequences.modify(_ + (sid -> obsseq.copy(observer = observer.some))) >>>
            refreshSequence(sid) >>>
            EngineState.instrumentLoadedL(obsseq.seqGen.instrument).set(sid.some) >>>
            {(_, ((), Stream[Pure, executeEngine.EventType](
              Event.modifyState[IO, executeEngine.ConcreteTypes](
                { {s:EngineState => s} withEvent
                  AddLoadedSequence(obsseq.seqGen.instrument, sid, user, clientId)
                }.toHandle
              )
            ).covary[IO].some))}
          )(st)
        }.getOrElse((st, ((), None)))
      )
    }
  )

  private def runSequences(ss: Set[Observation.Id], observer: Observer, user: UserDetails, clientId: ClientId)
  :executeEngine.HandleType[Unit] =
    ss.map(sid => setObserverAndSelect(sid, observer, user, clientId) *> executeEngine.start(sid, clientId,
      { _ =>true }
    )).fold(executeEngine.unit)(_ *> _)

  /**
   * Most of the magic for the ExecutionQueue is done in the following functions.
   */

  /**
   * runQueue starts the queue. It founds the top eligible sequences in the queue, and runs them.
   */
  private def runQueue(qid: QueueId, observer: Observer, user: UserDetails, clientId: ClientId)
  : executeEngine.HandleType[Unit] = {

    executeEngine.get.map(findRunnableObservations(qid)).flatMap(runSequences(_, observer, user, clientId))
  }

  /**
   * runNextsInQueue continues running the queue after a sequence completes. It founds the next eligible sequences in
   * the queue, and runs them.
   * At any given time a queue can be running, but one of the top eligible sequences are not. That is the case if the
   * sequence ended with an error or is stopped by the user. In both cases, the sequence should not be restarted
   * without user intervention, nor other sequence that uses the same resources should be started. Because of that,
   * runNextsInQueue only runs sequences that are now eligible because of the resources that the just completed
   * sequence has freed.
   */
  private def runNextsInQueue(qid: QueueId, observer: Observer, user: UserDetails, clientId: ClientId,
                              freed: Set[Resource]): executeEngine.HandleType[Unit] = {
    executeEngine.get.map(nextRunnableObservations(qid, freed)).flatMap(runSequences(_, observer, user, clientId))
  }

  def startQueue[F[_]: Functor](q: EventQueue[F], qid: QueueId, observer: Observer, user: UserDetails, clientId: ClientId)
  : F[Either[SeqexecFailure, Unit]] = q.enqueue1(
    Event.modifyState[IO, executeEngine.ConcreteTypes](executeEngine.get.flatMap{ st => {
      queueO(qid).getOption(st).filterNot(_.queue.isEmpty).map {
        _.status(st) match {
          case BatchExecState.Idle |
               BatchExecState.Stopping => ((EngineState.queues ^|-? index(qid) ^|-> ExecutionQueue.cmdState)
            .set(BatchCommandState.Run(observer, user, clientId)) >>> {(_, ())}).toHandle *>
            runQueue(qid, observer, user, clientId)
          case _                       => executeEngine.unit
        }
      }.getOrElse(executeEngine.unit)
    }}.as(StartQueue(qid, clientId)))
  ).map(_.asRight)

  private def stopSequencesInQueue(qid: QueueId): executeEngine.HandleType[Unit] =
    executeEngine.get.map(st =>
      queueO(qid).getOption(st)
        .foldMap(_.queue.filter(sid => EngineState.sequenceStateIndex(sid)
          .getOption(st).exists(_.status.isRunning)))
    ).flatMap(_.map(executeEngine.pause).fold(executeEngine.unit)(_ *> _))

  def stopQueue[F[_]: Functor](q: EventQueue[F], qid: QueueId, clientId: ClientId): F[Either[SeqexecFailure, Unit]] = q.enqueue1(
    Event.modifyState[IO, executeEngine.ConcreteTypes](executeEngine.get.flatMap{ st =>
      queueO(qid).getOption(st).map {
        _.status(st) match {
          case BatchExecState.Running => (cmdStateO(qid).set(BatchCommandState.Stop) >>> {(_, ())}).toHandle *>
            stopSequencesInQueue(qid)
          case BatchExecState.Waiting => (cmdStateO(qid).set(BatchCommandState.Stop) >>> {(_, ())}).toHandle
          case _                      => executeEngine.unit
        }
      }.getOrElse(executeEngine.unit)
    }.as(StopQueue(qid, clientId)))
  ).map(_.asRight)

  private val iterateQueues: PartialFunction[SystemEvent[IO], executeEngine.HandleType[Unit]] = {
    // Events that could trigger the scheduling of the next sequence in the queue:
    // - The completion of a sequence (and subsequent release of resources)
    case SystemEvent.Finished(sid)               => executeEngine.get.flatMap(st =>
      st.sequences.get(sid).flatMap { seq =>
        val freed = seq.seqGen.resources
        st.queues.collectFirst {
          case (qid, q@ExecutionQueue(_, BatchCommandState.Run(observer, user, clid), _))
            if q.status(st) =!= BatchExecState.Completed =>
            runNextsInQueue(qid, observer, user, clid, freed)
        }
      }.getOrElse(executeEngine.unit)
    )
  }

  private def configSystemCheck(sid: Observation.Id, sys: Resource)(st: EngineState): Boolean = {
    // Resources used by running sequences
    val used = resourcesInUse(st)

    // Resources reserved by running queues, excluding `sid` to prevent self blocking
    val reservedByQueues = resourcesReserved(EngineState.sequences.modify(_ - sid)(st))

    !(used ++ reservedByQueues).contains(sys)
  }

  private def configSystemHandle(sid: Observation.Id, stepId: StepId, sys: Resource, clientID: ClientId)
  : executeEngine.HandleType[SeqEvent] = {

    executeEngine.get.flatMap{ st =>
      if (configSystemCheck(sid, sys)(st)) {
        st.sequences.get(sid).flatMap(_.seqGen.configActionCoord(stepId, sys))
          .map(c => executeEngine.startSingle(ActionCoords(sid, c)).map[SeqEvent]{
            case EventResult.Outcome.Ok => StartSysConfig(sid, stepId, sys)
            case _                      => NullSeqEvent
          }).getOrElse(executeEngine.pure(NullSeqEvent))
      } else {
        executeEngine.pure(ResourceBusy(sid, stepId, sys, clientID))
      }
    }
  }

  /**
   *  Triggers the application of a specific step configuration to a system
   */
  def configSystem[F[_]: Functor](q: EventQueue[F], sid: Observation.Id, stepId: StepId, sys: Resource, clientID: ClientId)
  : F[Either[SeqexecFailure, Unit]] =
    q.enqueue1(
      Event.modifyState[IO, executeEngine.ConcreteTypes](configSystemHandle(sid, stepId, sys, clientID))
    ).map(_.asRight)

  def notifyODB(i: (executeEngine.ResultType, EngineState)): IO[(executeEngine.ResultType, EngineState)] = {
    (i match {
      case (SystemUpdate(SystemEvent.Failed(id, _, e), _), _) =>
        systems.odb.obsAbort(id, e.msg)
      case (SystemUpdate(SystemEvent.Executed(id), _), st) if EngineState.sequenceStateIndex(id).getOption(st)
        .exists(_.status === SequenceState.Idle) =>
        systems.odb.obsPause(id, "Sequence paused by user")
      case (SystemUpdate(SystemEvent.Finished(id), _), _)     => systems.odb.sequenceEnd(id)
      case _                                  => IO.unit
    }).as(i)
  }

  /**
   * Update some metrics based on the event types
   */
  def updateMetrics[F[_]: Sync](e: executeEngine.ResultType, sequences: List[SequenceView]): F[Unit] = {
    def instrument(id: Observation.Id): Option[Instrument] =
      sequences.find(_.id === id).map(_.metadata.instrument)

    (e match {
      // TODO Add metrics for more events
      case UserCommandResponse(ue, _, _)   => ue match {
        case UserEvent.Start(id, _, _, _) => instrument(id).map(sm.startRunning[F]).getOrElse(Sync[F].unit)
        case _                            => Sync[F].unit
      }
      case SystemUpdate(se, _) => se match {
        case _ => Sync[F].unit
      }
      case _                      => Sync[F].unit
    }).flatMap(_ => Sync[F].unit)
  }
}

object SeqexecEngine extends SeqexecConfiguration {

  def apply(httpClient: Client[IO], gpi: GpiClient[IO], ghost: GhostClient[IO], guideDb: GuideConfigDb[IO],
            settings: Settings, c: SeqexecMetrics)(
           implicit ceio: ConcurrentEffect[IO],
           tio: Timer[IO]
  ): SeqexecEngine = new SeqexecEngine(httpClient, gpi, ghost, guideDb, settings, c)

  def splitWhere[A](l: List[A])(p: A => Boolean): (List[A], List[A]) =
    l.splitAt(l.indexWhere(p))

  private def systemsBeingConfigured(st: EngineState): Set[Resource] =
    st.sequences.values.filter(d => d.seq.status.isError || d.seq.status.isIdle).toList
      .flatMap(s => s.seq.getSingleActionStates.filter(_._2.started).keys.toList
        .mapFilter(s.seqGen.resourceAtCoords)
      ).toSet

  /**
   * Resource in use = Resources used by running sequences, plus the systems that are being configured because a user
   * commanded a manual configuration apply.
   */
  private def resourcesInUse(st: EngineState): Set[Resource] =
    st.sequences.values.toList.mapFilter(s => s.seq.status.isRunning.option(s.seqGen.resources)).foldK ++
      systemsBeingConfigured(st)

  /**
   * Resources reserved by running queues.
   */
  private def resourcesReserved(st: EngineState): Set[Resource] = {
    def reserved(q: ExecutionQueue): Set[Resource] = q.queue.fproduct(st.sequences.get).collect{
      case (_, Some(s)) if s.seq.status.isIdle => s.seqGen.resources
    }.foldK

    val runningQs = st.queues.values.filter(_.status(st).running)

    runningQs.map(reserved).toList.foldK

  }

  /**
    * Find the observations in an execution queue that would be run next, taking into account the resources required by
    * each observation and the resources currently in use.
    * The order in the queue defines the priority of the observations.
    * Failed or stopped sequences in the queue keep their instruments taken, preventing that the queue starts other
    * sequences for those instruments.
    * @param qid The execution queue id
    * @param st The current engine state
    * @return The set of all observations in the execution queue `qid` that can be started to run
    *         in parallel.
    */
  def findRunnableObservations(qid: QueueId)(st: EngineState)
  : Set[Observation.Id] = {
    // Set of all resources in use
    val used = resourcesInUse(st)
    // For each observation in the queue that is not yet run, retrieve the required resources
    val obs = st.queues.get(qid).map(_.queue.fproduct(st.sequences.get).collect {
      case (id, Some(s)) if !s.seq.status.isRunning && !s.seq.status.isCompleted =>
        id -> s.seqGen.resources
    }).orEmpty

    obs.foldLeft((used, Set.empty[Observation.Id])){
      case ((u, a),(oid, res)) => if(u.intersect(res).isEmpty)
        (u ++ res, a + oid) else (u, a)
    }._2
  }

  /**
    * Find next runable observations given that a set of resources has just being released
    * @param qid The execution queue id
    * @param st The current engine state
    * @param freed Resources that were freed
    * @return The set of all observations in the execution queue `qid` that can be started to run
    *         in parallel.
    */
  def nextRunnableObservations(qid: QueueId, freed: Set[Resource])(st: EngineState)
  : Set[Observation.Id] = {
    // Set of all resources in use
    val used = resourcesInUse(st)
    // For each observation in the queue that is not yet run, retrieve the required resources
    val obs = st.queues.get(qid).map(_.queue.fproduct(st.sequences.get).collect {
      case (id, Some(s)) if !s.seq.status.isRunning && !s.seq.status.isCompleted =>
        id -> s.seqGen.resources
    }).orEmpty

    // Calculate instruments reserved by failed sequences in the queue
    val resFailed: Set[Resource] = st.queues.get(qid).map(_.queue.mapFilter(st.sequences.get(_)
      .flatMap(s => s.seq.status.isError.option(s.seqGen.instrument)))).orEmpty.toSet

    obs.foldLeft((used ++ resFailed, Set[Observation.Id]())){
      case ((u, a),(oid, res)) => if(u.intersect(res).isEmpty && freed.intersect(res).nonEmpty) (u ++ res, a + oid)
                                  else (u, a)
    }._2
  }

  /*
   * shouldSchedule checks if a set of sequences are candidates for been run in a queue.
   * It is used to check if sequences added to a queue should be started.
   */
  def shouldSchedule(qid: QueueId, sids: Set[Observation.Id])(st: EngineState): Set[Observation.Id] =
    findRunnableObservations(qid)(st).intersect(sids)

  def gpiClient(control: ControlStrategy, gpiUrl: String)(implicit cs: ContextShift[IO], t: Timer[IO]): cats.effect.Resource[IO, GpiClient[IO]] =
    if (control === ControlStrategy.FullControl) {
      GpiClient.gpiClient[IO](gpiUrl, GpiStatusApply.statusesToMonitor)
    } else {
      GpiClient.simulatedGpiClient
    }

  def ghostClient(control: ControlStrategy, ghostUrl: String)(implicit cs: ContextShift[IO], t: Timer[IO]): cats.effect.Resource[IO, GhostClient[IO]] =
    if (control === ControlStrategy.FullControl) {
      GhostClient.ghostClient[IO](ghostUrl)
    } else {
      GhostClient.simulatedGhostClient
    }

  private def decodeTops(s: String): Map[String, String] =
    s.split("=|,").grouped(2).collect {
      case Array(k, v) => k.trim -> v.trim
    }.toMap

  def seqexecConfiguration(
    implicit cs: ContextShift[IO]
  ): Kleisli[IO, Config, Settings] = Kleisli { cfg: Config =>
    val site                    = cfg.require[Site]("seqexec-engine.site")
    val odbHost                 = cfg.require[String]("seqexec-engine.odb")
    val dhsServer               = cfg.require[Uri]("seqexec-engine.dhsServer")
    val dhsControl              = cfg.require[ControlStrategy]("seqexec-engine.systemControl.dhs")
    val altairControl           = cfg.require[ControlStrategy]("seqexec-engine.systemControl.altair")
    val gemsControl             = cfg.require[ControlStrategy]("seqexec-engine.systemControl.gems")
    val f2Control               = cfg.require[ControlStrategy]("seqexec-engine.systemControl.f2")
    val gcalControl             = cfg.require[ControlStrategy]("seqexec-engine.systemControl.gcal")
    val ghostControl            = cfg.require[ControlStrategy]("seqexec-engine.systemControl.ghost")
    val ghostGdsControl         = cfg.require[ControlStrategy]("seqexec-engine.systemControl.ghostGds")
    val gmosControl             = cfg.require[ControlStrategy]("seqexec-engine.systemControl.gmos")
    val gnirsControl            = cfg.require[ControlStrategy]("seqexec-engine.systemControl.gnirs")
    val gpiControl              = cfg.require[ControlStrategy]("seqexec-engine.systemControl.gpi")
    val gpiGdsControl           = cfg.require[ControlStrategy]("seqexec-engine.systemControl.gpiGds")
    val gsaoiControl            = cfg.require[ControlStrategy]("seqexec-engine.systemControl.gsaoi")
    val gwsControl              = cfg.require[ControlStrategy]("seqexec-engine.systemControl.gws")
    val nifsControl             = cfg.require[ControlStrategy]("seqexec-engine.systemControl.nifs")
    val niriControl             = cfg.require[ControlStrategy]("seqexec-engine.systemControl.niri")
    val tcsControl              = cfg.require[ControlStrategy]("seqexec-engine.systemControl.tcs")
    val odbNotifications        = cfg.require[Boolean]("seqexec-engine.odbNotifications")
    val gpiGDS                  = tag[GpiSettings][Uri](cfg.require[Uri]("seqexec-engine.gpiGDS"))
    val ghostGDS                = tag[GhostSettings][Uri](cfg.require[Uri]("seqexec-engine.ghostGDS"))
    val instForceError          = cfg.require[Boolean]("seqexec-engine.instForceError")
    val failAt                  = cfg.require[Int]("seqexec-engine.failAt")
    val odbQueuePollingInterval = cfg.require[Duration]("seqexec-engine.odbQueuePollingInterval")
    val tops                    = decodeTops(cfg.require[String]("seqexec-engine.tops"))
    val caAddrList              = cfg.lookup[String]("seqexec-engine.epics_ca_addr_list")
    val ioTimeout               = cfg.require[Duration]("seqexec-engine.ioTimeout")

    // TODO: Review initialization of EPICS systems
    def initEpicsSystem(sys: EpicsSystem[_], tops: Map[String, String]): IO[Unit] =
      IO.apply(
        Option(CaService.getInstance()) match {
          case None => throw new Exception("Unable to start EPICS service.")
          case Some(s) =>
            sys.init(s, tops).leftMap {
                case SeqexecFailure.SeqexecException(ex) => throw ex
                case c: SeqexecFailure                   => throw new Exception(SeqexecFailure.explain(c))
            }
        }
      ) *> IO.unit

    // Ensure there is a valid way to init CaService either from
    // the configuration file or from the environment
    val caInit   = caAddrList.map(a => IO.apply(CaService.setAddressList(a))).getOrElse {
      IO.apply(Option(System.getenv("EPICS_CA_ADDR_LIST"))).flatMap {
        case Some(_) => IO.unit
        case _       => IO.raiseError(new RuntimeException("Cannot initialize EPICS subsystem"))
      }
    } *> IO.apply(CaService.setIOTimeout(java.time.Duration.ofMillis(ioTimeout.toMillis)))

    // More instruments to be added to the list here
    val epicsInstruments = site match {
      case Site.GS => List((f2Control, Flamingos2Epics), (gmosControl, GmosEpics), (gsaoiControl, GsaoiEpics))
      case Site.GN => List((gmosControl, GmosEpics), (gnirsControl, GnirsEpics),
        (niriControl, NiriEpics), (nifsControl, NifsEpics)
      )
    }
    val epicsGaos = site match {
      case Site.GS => List(gemsControl -> GemsEpics)
      case Site.GN => List(altairControl -> AltairEpics)
    }
    val epicsSystems = epicsInstruments ++ List(
      (tcsControl, TcsEpics),
      (gwsControl, GwsEpics),
      (gcalControl, GcalEpics)
    ) ++ epicsGaos
    val epicsInit: IO[List[Unit]] = caInit *> epicsSystems.filter(_._1.connect)
      .map(x => initEpicsSystem(x._2, tops)).parSequence

    def settings: IO[Settings] =
        IO(LocalDate.now).map { now =>
          Settings(site,
                   odbHost,
                   now,
                   dhsServer,
                   altairControl,
                   gemsControl,
                   dhsControl,
                   f2Control,
                   gcalControl,
                   ghostControl,
                   gmosControl,
                   gnirsControl,
                   gpiControl,
                   gpiGdsControl,
                   ghostGdsControl,
                   gsaoiControl,
                   gwsControl,
                   nifsControl,
                   niriControl,
                   tcsControl,
                   odbNotifications,
                   instForceError,
                   failAt,
                   odbQueuePollingInterval,
                   gpiGDS,
                   ghostGDS)
                 }

    epicsInit *> settings

  }

  private[server] def updateSequenceEndo(seqId: Observation.Id, obsseq: SequenceData[IO])
  : Endo[EngineState] = st =>
    executeEngine.update(seqId, toStepList(obsseq.seqGen, HeaderExtraData(st.conditions,
      st.operator, obsseq.observer)))(st)

  private def refreshSequence(id: Observation.Id): Endo[EngineState] = (st:EngineState) => {
    st.sequences.get(id).map(obsseq => updateSequenceEndo(id, obsseq)).foldLeft(st){case (s, f) => f(s)}
  }

  private val refreshSequences: Endo[EngineState] = (st:EngineState) => {
    st.sequences.map{ case (id, obsseq) => updateSequenceEndo(id, obsseq) }.foldLeft(st){case (s, f) => f(s)}
  }

  private def modifyStateEvent(v: SeqEvent, svs: => SequencesQueue[SequenceView]): SeqexecEvent = v match {
    case NullSeqEvent                       => NullEvent
    case SetOperator(_, _)                  => OperatorUpdated(svs)
    case SetObserver(_, _, _)               => ObserverUpdated(svs)
    case AddLoadedSequence(i, s, _, c)      => LoadSequenceUpdated(i, s, svs, c)
    case ClearLoadedSequences(_)            => ClearLoadedSequencesUpdated(svs)
    case SetConditions(_, _)                => ConditionsUpdated(svs)
    case SetImageQuality(_, _)              => ConditionsUpdated(svs)
    case SetWaterVapor(_, _)                => ConditionsUpdated(svs)
    case SetSkyBackground(_, _)             => ConditionsUpdated(svs)
    case SetCloudCover(_, _)                => ConditionsUpdated(svs)
    case LoadSequence(id)                   => SequenceLoaded(id, svs)
    case UnloadSequence(id)                 => SequenceUnloaded(id, svs)
    case NotifyUser(m, cid)                 => UserNotification(m, cid)
    case UpdateQueueAdd(qid, seqs)          => QueueUpdated(QueueManipulationOp.AddedSeqs(qid, seqs), svs)
    case UpdateQueueRemove(qid, s, p)       => QueueUpdated(QueueManipulationOp.RemovedSeqs(qid, s, p), svs)
    case UpdateQueueMoved(qid, cid, oid, p) => QueueUpdated(QueueManipulationOp.Moved(qid, cid, oid, p), svs)
    case UpdateQueueClear(qid)              => QueueUpdated(QueueManipulationOp.Clear(qid), svs)
    case StartQueue(qid, _)                 => QueueUpdated(QueueManipulationOp.Started(qid), svs)
    case StopQueue(qid, _)                  => QueueUpdated(QueueManipulationOp.Stopped(qid), svs)
    case StartSysConfig(sid, stepId, res)   => SingleActionEvent(SingleActionOp.Started(sid, stepId, res))
    case SequenceStart(sid, stepId)         => ClientSequenceStart(sid, stepId, svs)
    case Busy(id, cid)                      => UserNotification(ResourceConflict(id), cid)
    case ResourceBusy(id, sid, res, cid)    => UserNotification(SubsystemBusy(id, sid, res), cid)
  }

  private def executionQueueViews(st: EngineState): SortedMap[QueueId, ExecutionQueueView] = {
    SortedMap(st.queues.map {
      case (qid, q) => qid -> ExecutionQueueView(qid, q.name, q.cmdState, q.status(st), q.queue)
    }.toList: _*)
  }

  private def viewSequence[F[_]](obsSeq: SequenceData[F]): SequenceView = {
    val st = obsSeq.seq
    val seq = st.toSequence
    val instrument = obsSeq.seqGen.instrument

    def resources(s: SequenceGen.StepGen[F]): List[Resource] = s match {
      case s: SequenceGen.PendingStepGen[F] => s.resources.toList
      case _                                => List.empty
    }
    def engineSteps(seq: Sequence[F]): List[Step] = {

      obsSeq.seqGen.steps.zip(seq.steps).map{
        case (a, b) => StepsView.stepsView(instrument).stepView(a, b, resources(a).mapFilter(x =>
          obsSeq.seqGen.configActionCoord(a.id, x)
            .map(i => (x, obsSeq.seq.getSingleState(i).actionStatus))
        ))
      }
      match {
        // The sequence could be empty
        case Nil => Nil
        // Find first Pending Step when no Step is Running and mark it as Running
        case steps if Sequence.State.isRunning(st) && steps.forall(_.status =!= StepState.Running) =>
          val (xs, y :: ys) = splitWhere(steps)(_.status === StepState.Pending)
          xs ++ (Step.status.set(StepState.Running)(y) :: ys)
        case steps if st.status === SequenceState.Idle && steps.exists(_.status === StepState.Running) =>
          val (xs, y :: ys) = splitWhere(steps)(_.status === StepState.Running)
          xs ++ (Step.status.set(StepState.Paused)(y) :: ys)
        case x => x
      }
    }

    // TODO: Implement willStopIn
    SequenceView(seq.id, SequenceMetadata(instrument, obsSeq.observer, obsSeq.seqGen.title), st.status, engineSteps(seq), None)
  }

  def toSeqexecEvent(ev: executeEngine.ResultType, qState: EngineState): SeqexecEvent = {
    val sequences = qState.sequences.values.map(viewSequence).toList
    val svs = SequencesQueue(
      EngineState.selected.get(qState),
      EngineState.conditions.get(qState),
      EngineState.operator.get(qState),
      executionQueueViews(qState),
      sequences
    )

    ev match {
      case UserCommandResponse(ue, _, uev) => ue match {
        case UserEvent.Start(id, _, _, _)     =>
          val rs = sequences.find(_.id === id).flatMap(_.runningStep)
          ClientSequenceStart(id, rs.foldMap(_.last), svs)
        case UserEvent.Pause(_, _)            => SequencePauseRequested(svs)
        case UserEvent.CancelPause(id, _)     => SequencePauseCanceled(id, svs)
        case UserEvent.Breakpoint(_, _, _, _) => StepBreakpointChanged(svs)
        case UserEvent.SkipMark(_, _, _, _)   => StepSkipMarkChanged(svs)
        case UserEvent.Poll(cid)              => SequenceRefreshed(svs, cid)
        case UserEvent.GetState(_)            => NullEvent
        case UserEvent.ModifyState(_)         => modifyStateEvent(uev.getOrElse(NullSeqEvent), svs)
        case UserEvent.ActionStop(_, _)       => ActionStopRequested(svs)
        case UserEvent.LogDebug(_)            => NullEvent
        case UserEvent.LogInfo(_)             => NullEvent
        case UserEvent.LogWarning(_)          => NullEvent
        case UserEvent.LogError(_)            => NullEvent
        case UserEvent.ActionResume(_, _, _)  => SequenceUpdated(svs)
      }
      case SystemUpdate(se, _)             => se match {
        // TODO: Sequence completed event not emitted by engine.
        case SystemEvent.Completed(_, _, _, _)                                    => SequenceUpdated(svs)
        case SystemEvent.StopCompleted(id, _, _, _)                               => SequenceStopped(id, svs)
        case SystemEvent.PartialResult(i, s, _, Partial(Progress(t, r)))          =>
          ObservationProgressEvent(ObservationProgress(i, s, t, r.self))
        case SystemEvent.PartialResult(_, _, _, Partial(FileIdAllocated(fileId))) =>
          FileIdStepExecuted(fileId, svs)
        case SystemEvent.PartialResult(_, _, _, _)                                =>
          SequenceUpdated(svs)
        case SystemEvent.Failed(id, _, _)                                         => SequenceError(id, svs)
        case SystemEvent.Busy(id, clientId)                                       =>
          UserNotification(ResourceConflict(id), clientId)
        case SystemEvent.Executed(s)                                              => StepExecuted(s, svs)
        case SystemEvent.Executing(_)                                             => SequenceUpdated(svs)
        case SystemEvent.Finished(_)                                              => SequenceCompleted(svs)
        case SystemEvent.Null                                                     => NullEvent
        case SystemEvent.Paused(id, _, _)                                         => ExposurePaused(id,
          svs)
        case SystemEvent.BreakpointReached(id)                                    => SequencePaused(id,
          svs)
        case SystemEvent.SingleRunCompleted(c, _) =>
          singleActionEvent[SingleActionOp.Completed](c, qState, SingleActionOp.Completed)
        case SystemEvent.SingleRunFailed(c, r)   =>
          singleActionEvent[SingleActionOp.Error](c, qState, SingleActionOp.Error.apply(_, _, _, r.msg))
      }
    }
  }

  private def singleActionEvent[S <: SingleActionOp](c: ActionCoords,
                                                     qState: EngineState,
                                                     f: (Observation.Id, StepId, Resource) => S): SeqexecEvent =
    qState.sequences.get(c.sid).flatMap(_.seqGen.resourceAtCoords(c.actCoords))
      .map(res => SingleActionEvent(f(c.sid, c.actCoords.stepId, res)))
      .getOrElse(NullEvent)

}<|MERGE_RESOLUTION|>--- conflicted
+++ resolved
@@ -68,11 +68,7 @@
 
   // We establist here as the limit of where logger start
   // TODO Push it up the stack
-<<<<<<< HEAD
-  private implicit def unsafeLogger: Logger[IO] = Slf4jLogger.getLoggerFromName[IO]("seqexec")
-=======
   private implicit def logger: Logger[IO] = Slf4jLogger.getLoggerFromName[IO]("seqexec")
->>>>>>> 37a7fcf0
 
   val odbProxy: OdbProxy[IO] = OdbProxy[IO](new Peer(settings.odbHost, 8443, null),
     if (settings.odbNotifications) OdbProxy.OdbCommandsImpl[IO](new Peer(settings.odbHost, 8442, null))
