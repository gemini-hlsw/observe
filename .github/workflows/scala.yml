name: build

on: [push, pull_request]

jobs:
  build:
    runs-on: ubuntu-latest

    steps:
      - uses: actions/checkout@v2
      - uses: coursier/cache-action@v6
      - name: Set up Scala
        uses: olafurpg/setup-scala@v12
        with:
          java-version: adopt@1.11
<<<<<<< HEAD
=======
      - name: Cache Coursier
        uses: actions/cache@v2.1.6
        with:
          path: ~/.cache/coursier
          key: sbt-coursier-cache
      - name: Cache SBT
        uses: actions/cache@v2.1.6
        with:
          path: ~/.sbt
          key: sbt-${{ hashFiles('**/build.sbt') }}
>>>>>>> 74ceaa93
      - name: Check format
        run: sbt headerCheck test:headerCheck scalafmtCheckAll
      - name: Run tests
        run: sbt +compile observe_modelJVM/test observe_modelJS/test observe_engine/test observe_server/test observe_web_server/test observe_web_client/test
      - name: Build client
        run: sbt observe_web_client/fastOptJS::webpack<|MERGE_RESOLUTION|>--- conflicted
+++ resolved
@@ -8,13 +8,10 @@
 
     steps:
       - uses: actions/checkout@v2
-      - uses: coursier/cache-action@v6
       - name: Set up Scala
         uses: olafurpg/setup-scala@v12
         with:
           java-version: adopt@1.11
-<<<<<<< HEAD
-=======
       - name: Cache Coursier
         uses: actions/cache@v2.1.6
         with:
@@ -23,12 +20,8 @@
       - name: Cache SBT
         uses: actions/cache@v2.1.6
         with:
-          path: ~/.sbt
-          key: sbt-${{ hashFiles('**/build.sbt') }}
->>>>>>> 74ceaa93
+          java-version: adopt@1.11
       - name: Check format
         run: sbt headerCheck test:headerCheck scalafmtCheckAll
       - name: Run tests
-        run: sbt +compile observe_modelJVM/test observe_modelJS/test observe_engine/test observe_server/test observe_web_server/test observe_web_client/test
-      - name: Build client
-        run: sbt observe_web_client/fastOptJS::webpack+        run: sbt +compile observe_modelJVM/test observe_modelJS/test observe_engine/test observe_server/test observe_web_server/test observe_web_client/test