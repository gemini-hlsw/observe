--- conflicted
+++ resolved
@@ -171,26 +171,16 @@
     ) ++
       Http4sClient ++ Http4s ++ PureConfig ++ Logging.value,
     // Supports launching the server in the background
-<<<<<<< HEAD
     reStart / javaOptions += s"-javaagent:${(ThisBuild / baseDirectory).value}/app/observe-server/src/universal/bin/jmx_prometheus_javaagent-0.3.1.jar=6060:${(ThisBuild / baseDirectory).value}/app/observe-server/src/universal/bin/prometheus.yaml",
-    reStart / mainClass := Some("observe.web.server.http4s.WebServerLauncher"),
+    reStart / mainClass  := Some("observe.web.server.http4s.WebServerLauncher"),
     Compile / bspEnabled := false,
-=======
-    reStart / javaOptions += s"-javaagent:${(ThisBuild / baseDirectory).value}/app/seqexec-server/src/universal/bin/jmx_prometheus_javaagent-0.3.1.jar=6060:${(ThisBuild / baseDirectory).value}/app/seqexec-server/src/universal/bin/prometheus.yaml",
-    reStart / mainClass  := Some("seqexec.web.server.http4s.WebServerLauncher"),
-    Compile / bspEnabled := false
->>>>>>> 5e8ec3eb
   )
   .settings(
     buildInfoUsePackageAsPath := true,
     buildInfoKeys ++= Seq[BuildInfoKey](name, version, buildInfoBuildNumber),
     buildInfoOptions += BuildInfoOption.BuildTime,
     buildInfoObject           := "OcsBuildInfo",
-<<<<<<< HEAD
     buildInfoPackage          := "observe.web.server"
-=======
-    buildInfoPackage          := "seqexec.web.server"
->>>>>>> 5e8ec3eb
   )
   .dependsOn(observe_server)
   .dependsOn(observe_model.jvm % "compile->compile;test->test")
@@ -262,7 +252,8 @@
       "terser-webpack-plugin"         -> "3.0.6",
       "html-webpack-plugin"           -> "4.3.0",
       "css-minimizer-webpack-plugin"  -> "1.1.5",
-      "favicons-webpack-plugin"       -> "4.2.0"
+      "favicons-webpack-plugin"       -> "4.2.0",
+      "@packtracker/webpack-plugin"   -> "2.3.0"
     ),
     libraryDependencies ++= Seq(
       Cats.value,
@@ -285,20 +276,12 @@
     buildInfoUsePackageAsPath := true,
     buildInfoKeys ++= Seq[BuildInfoKey](name, version),
     buildInfoObject           := "OcsBuildInfo",
-<<<<<<< HEAD
     buildInfoPackage          := "observe.web.client"
-=======
-    buildInfoPackage          := "seqexec.web.client"
->>>>>>> 5e8ec3eb
   )
   .dependsOn(observe_model.js % "compile->compile;test->test")
 
 // List all the modules and their inter dependencies
-<<<<<<< HEAD
-lazy val observe_server: Project = project
-=======
-lazy val seqexec_server = project
->>>>>>> 5e8ec3eb
+lazy val observe_server = project
   .in(file("modules/server"))
   .enablePlugins(GitBranchPrompt)
   .enablePlugins(BuildInfoPlugin)
@@ -322,12 +305,9 @@
         Log4CatsNoop.value,
         TestLibs.value,
         PPrint.value,
-<<<<<<< HEAD
         Clue,
         ClueHttp4s,
         LucumaSchemas,
-=======
->>>>>>> 5e8ec3eb
         ACM
       ) ++ MUnit.value ++ Http4s ++ Http4sClient ++ PureConfig ++ SeqexecOdb ++ Monocle.value ++ WDBAClient ++
         Circe.value,
@@ -352,20 +332,12 @@
     buildInfoUsePackageAsPath := true,
     buildInfoKeys ++= Seq[BuildInfoKey](name, version),
     buildInfoObject           := "OcsBuildInfo",
-<<<<<<< HEAD
     buildInfoPackage          := "observe.server"
-=======
-    buildInfoPackage          := "seqexec.server"
->>>>>>> 5e8ec3eb
   )
   .dependsOn(observe_engine    % "compile->compile;test->test",
              giapi,
              ocs2_api.jvm,
-<<<<<<< HEAD
              observe_model.jvm % "compile->compile;test->test"
-=======
-             seqexec_model.jvm % "compile->compile;test->test"
->>>>>>> 5e8ec3eb
   )
 
 // Unfortunately crossProject doesn't seem to work properly at the module/build.sbt level
@@ -414,36 +386,20 @@
  */
 lazy val observeCommonSettings = Seq(
   // Main class for launching
-<<<<<<< HEAD
-  Compile / mainClass             := Some("observe.web.server.http4s.WebServerLauncher"),
-  // This is important to keep the file generation order correctly
-  Universal / parallelExecution   := false,
-=======
-  Compile / mainClass               := Some("seqexec.web.server.http4s.WebServerLauncher"),
+  Compile / mainClass               := Some("observe.web.server.http4s.WebServerLauncher"),
   // This is important to keep the file generation order correctly
   Universal / parallelExecution     := false,
->>>>>>> 5e8ec3eb
   // Depend on webpack and add the assets created by webpack
   Compile / packageBin / mappings ++= (observe_web_client / Compile / fullOptJS / webpack).value
     .map(f => f.data -> f.data.getName()),
   // Name of the launch script
-<<<<<<< HEAD
-  executableScriptName            := "observe-server",
-=======
-  executableScriptName              := "seqexec-server",
->>>>>>> 5e8ec3eb
+  executableScriptName              := "observe-server",
   // No javadocs
-  Compile / packageDoc / mappings := Seq(),
+  Compile / packageDoc / mappings   := Seq(),
   // Don't create launchers for Windows
-<<<<<<< HEAD
-  makeBatScripts                  := Seq.empty,
-  // Specify a different name for the config file
-  bashScriptConfigLocation        := Some("${app_home}/../conf/launcher.args"),
-=======
   makeBatScripts                    := Seq.empty,
   // Specify a different name for the config file
   bashScriptConfigLocation          := Some("${app_home}/../conf/launcher.args"),
->>>>>>> 5e8ec3eb
   bashScriptExtraDefines += """addJava "-Dlogback.configurationFile=${app_home}/../conf/logback.xml"""",
   bashScriptExtraDefines += """addJava "-javaagent:${app_home}/jmx_prometheus_javaagent-0.3.1.jar=6060:${app_home}/prometheus.yaml"""",
   // Copy logback.xml to let users customize it on site
@@ -486,11 +442,7 @@
   Linux / daemonGroup    := "software",
   Universal / maintainer := "Software Group <software@gemini.edu>",
   // This lets us build RPMs from snapshot versions
-<<<<<<< HEAD
   Linux / name           := "Observe Server",
-=======
-  Linux / name           := "Seqexec Server",
->>>>>>> 5e8ec3eb
   Linux / version        := {
     (ThisBuild / version).value.replace("-SNAPSHOT", "").replace("-", "_").replace(" ", "")
   }
@@ -506,11 +458,7 @@
   .enablePlugins(GitBranchPrompt)
   .settings(observeCommonSettings: _*)
   .settings(
-<<<<<<< HEAD
     description          := "Observe server for local testing",
-=======
-    description          := "Seqexec server for local testing",
->>>>>>> 5e8ec3eb
     // Put the jar files in the lib dir
     Universal / mappings += {
       val jar = (Compile / packageBin).value
@@ -553,13 +501,8 @@
     .settings(observeLinux: _*)
     .settings(deployedAppMappings: _*)
     .settings(
-<<<<<<< HEAD
       description          := "Observe GS test deployment",
       applicationConfName  := "observe",
-=======
-      description          := "Seqexec GS test deployment",
-      applicationConfName  := "seqexec",
->>>>>>> 5e8ec3eb
       applicationConfSite  := DeploymentSite.GS,
       Universal / mappings := {
         // filter out sjs jar files. otherwise it could generate some conflicts
@@ -587,13 +530,8 @@
     .settings(observeLinux: _*)
     .settings(deployedAppMappings: _*)
     .settings(
-<<<<<<< HEAD
       description          := "Observe GN test deployment",
       applicationConfName  := "observe",
-=======
-      description          := "Seqexec GN test deployment",
-      applicationConfName  := "seqexec",
->>>>>>> 5e8ec3eb
       applicationConfSite  := DeploymentSite.GN,
       Universal / mappings := {
         // filter out sjs jar files. otherwise it could generate some conflicts
@@ -620,13 +558,8 @@
   .settings(observeLinux: _*)
   .settings(deployedAppMappings: _*)
   .settings(
-<<<<<<< HEAD
     description          := "Observe Gemini South server production",
     applicationConfName  := "observe",
-=======
-    description          := "Seqexec Gemini South server production",
-    applicationConfName  := "seqexec",
->>>>>>> 5e8ec3eb
     applicationConfSite  := DeploymentSite.GS,
     Universal / mappings := {
       // filter out sjs jar files. otherwise it could generate some conflicts
@@ -653,13 +586,8 @@
   .settings(observeLinux: _*)
   .settings(deployedAppMappings: _*)
   .settings(
-<<<<<<< HEAD
     description          := "Observe Gemini North server production",
     applicationConfName  := "observe",
-=======
-    description          := "Seqexec Gemini North server production",
-    applicationConfName  := "seqexec",
->>>>>>> 5e8ec3eb
     applicationConfSite  := DeploymentSite.GN,
     Universal / mappings := {
       // filter out sjs jar files. otherwise it could generate some conflicts
