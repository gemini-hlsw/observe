--- conflicted
+++ resolved
@@ -16,7 +16,6 @@
 
 ThisBuild / Compile / packageDoc / publishArtifact := false
 ThisBuild / Test / bspEnabled                      := false
-<<<<<<< HEAD
 
 inThisBuild(
   Seq(
@@ -30,8 +29,6 @@
     ScalafixConfig / bspEnabled.withRank(KeyRanks.Invisible) := false
   ) ++ lucumaPublishSettings
 )
-=======
->>>>>>> 47633649
 
 // Gemini repository
 ThisBuild / resolvers += "Gemini Repository".at(
@@ -390,7 +387,6 @@
  */
 lazy val observeCommonSettings = Seq(
   // Main class for launching
-<<<<<<< HEAD
   Compile / mainClass             := Some("observe.web.server.http4s.WebServerLauncher"),
   // This is important to keep the file generation order correctly
   Universal / parallelExecution   := false,
@@ -398,17 +394,7 @@
   Compile / packageBin / mappings ++= (observe_web_client / Compile / fullOptJS / webpack).value
     .map(f => f.data -> f.data.getName()),
   // Name of the launch script
-  executableScriptName            := "observe-server",
-=======
-  Compile / mainClass             := Some("seqexec.web.server.http4s.WebServerLauncher"),
-  // This is important to keep the file generation order correctly
-  Universal / parallelExecution   := false,
-  // Depend on webpack and add the assets created by webpack
-  Compile / packageBin / mappings ++= (seqexec_web_client / Compile / fullOptJS / webpack).value
-    .map(f => f.data -> f.data.getName()),
-  // Name of the launch script
   executableScriptName            := "seqexec-server",
->>>>>>> 47633649
   // No javadocs
   Compile / packageDoc / mappings := Seq(),
   // Don't create launchers for Windows
@@ -419,11 +405,7 @@
   bashScriptExtraDefines += """addJava "-javaagent:${app_home}/jmx_prometheus_javaagent-0.3.1.jar=6060:${app_home}/prometheus.yaml"""",
   // Copy logback.xml to let users customize it on site
   Universal / mappings += {
-<<<<<<< HEAD
-    val f = (observe_web_server / Compile / resourceDirectory).value / "logback.xml"
-=======
     val f = (seqexec_web_server / Compile / resourceDirectory).value / "logback.xml"
->>>>>>> 47633649
     f -> ("conf/" + f.getName)
   },
   // Launch options
@@ -525,11 +507,7 @@
       applicationConfSite  := DeploymentSite.GS,
       Universal / mappings := {
         // filter out sjs jar files. otherwise it could generate some conflicts
-<<<<<<< HEAD
         val universalMappings = (app_observe_server / Universal / mappings).value
-=======
-        val universalMappings = (app_seqexec_server / Universal / mappings).value
->>>>>>> 47633649
         val filtered          = universalMappings.filter { case (_, name) =>
           !name.contains("_sjs")
         }
@@ -558,11 +536,7 @@
       applicationConfSite  := DeploymentSite.GN,
       Universal / mappings := {
         // filter out sjs jar files. otherwise it could generate some conflicts
-<<<<<<< HEAD
         val universalMappings = (app_observe_server / Universal / mappings).value
-=======
-        val universalMappings = (app_seqexec_server / Universal / mappings).value
->>>>>>> 47633649
         val filtered          = universalMappings.filter { case (_, name) =>
           !name.contains("_sjs")
         }
@@ -590,11 +564,7 @@
     applicationConfSite  := DeploymentSite.GS,
     Universal / mappings := {
       // filter out sjs jar files. otherwise it could generate some conflicts
-<<<<<<< HEAD
       val universalMappings = (app_observe_server / Universal / mappings).value
-=======
-      val universalMappings = (app_seqexec_server / Universal / mappings).value
->>>>>>> 47633649
       val filtered          = universalMappings.filter { case (_, name) =>
         !name.contains("_sjs")
       }
@@ -622,11 +592,7 @@
     applicationConfSite  := DeploymentSite.GN,
     Universal / mappings := {
       // filter out sjs jar files. otherwise it could generate some conflicts
-<<<<<<< HEAD
       val universalMappings = (app_observe_server / Universal / mappings).value
-=======
-      val universalMappings = (app_seqexec_server / Universal / mappings).value
->>>>>>> 47633649
       val filtered          = universalMappings.filter { case (_, name) =>
         !name.contains("_sjs")
       }
