--- conflicted
+++ resolved
@@ -1,8 +1,4 @@
-<<<<<<< HEAD
-version = "3.0.6"
-=======
 version = "3.0.8"
->>>>>>> 5e8ec3eb
 style = default
 
 maxColumn = 100
